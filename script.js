let map;
let selectedSegments = [];
let routePolylines = [];
let undoStack = [];
let redoStack = [];
let kmlData = null;
let segmentsData = null;
let segmentMetrics = {}; // Pre-calculated distance, elevation, and directionality data
let routePoints = []; // Array of points that define the route
let pointMarkers = []; // Array of map markers for the points
let isDraggingPoint = false;
let draggedPointIndex = -1;
let routeManager = null; // Instance of RouteManager
let operationsLog = []; // Log of user operations for export
let spatialIndex = null; // Spatial index for efficient segment lookup

const COLORS = {
  WARNING_ORANGE: "#882211",
  WARNING_RED: "#f44336",
  SEGMENT_SELECTED: "#006699", // Green for selected segments
  SEGMENT_HOVER: "#666633", // Orange for hovered segments
  SEGMENT_HOVER_SELECTED: "#003399", // Brighter green when hovering over a selected segment
  SEGMENT_SIDEBAR_HOVER: "#666633", // Brown when hovering a segment in the sidebar
  ELEVATION_MARKER: "#ff4444", // Red for the elevation marker
  HIGHLIGHT_WHITE: "#ffffff", // White for highlighting all segments
};

const MIN_ZOOM_LEVEL = 13; // Minimum zoom level when focusing on segments

// Function to highlight all segments in white and then return to original colors
function highlightAllSegments() {
  // First phase: highlight all segments in white
  routePolylines.forEach((polylineData) => {
    const layerId = polylineData.layerId;
    if (map.getLayer(layerId)) {
      map.setPaintProperty(layerId, "line-color", COLORS.HIGHLIGHT_WHITE);
      map.setPaintProperty(
        layerId,
        "line-width",
        polylineData.originalStyle.weight + 2,
      );
    }
  });

  // Second phase: return to original colors after 800ms
  setTimeout(() => {
    routePolylines.forEach((polylineData) => {
      const layerId = polylineData.layerId;
      if (map.getLayer(layerId)) {
        if (selectedSegments.includes(polylineData.segmentName)) {
          // Return selected segments to green
          map.setPaintProperty(layerId, "line-color", COLORS.SEGMENT_SELECTED);
          map.setPaintProperty(
            layerId,
            "line-width",
            polylineData.originalStyle.weight + 1,
          );
        } else {
          // Return non-selected segments to original style
          map.setPaintProperty(
            layerId,
            "line-color",
            polylineData.originalStyle.color,
          );
          map.setPaintProperty(
            layerId,
            "line-width",
            polylineData.originalStyle.weight,
          );
        }
      }
    });
  }, 800);
}

// Save state for undo/redo
function saveState() {
  undoStack.push({
    segments: [...selectedSegments],
    points: routePoints.map((p) => ({ ...p })), // Deep copy of points
  });
  redoStack = []; // Clear redo stack when new action is performed
  updateUndoRedoButtons();
  clearRouteFromUrl(); // Clear route parameter when making changes
}

// Google Analytics event tracking helper
function trackEvent(eventName, parameters = {}) {
  if (typeof gtag !== 'undefined') {
    gtag('event', eventName, parameters);
  }
}

// Add a new route point
function addRoutePoint(lngLat) {
  saveState();  

  const point = {
    lng: lngLat.lng,
    lat: lngLat.lat,
    id: Date.now() + Math.random(),
  };

<<<<<<< HEAD
// Log the operation before making changes
  logOperation("addPoint", {
    point: { lat: lngLat.lat, lng: lngLat.lng },
    fromClick: true,
  });
=======
  // Log the operation before making changes
  if (fromClick) {
    logOperation("addPoint", {
      point: { lat: lngLat.lat, lng: lngLat.lng },
      fromClick: fromClick,
    });
    
    // Track analytics event for route point addition
    trackEvent('route_point_added', {
      point_count: routePoints.length + 1,
      segments_count: selectedSegments.length,
      method: 'click'
    });
  }
>>>>>>> 8d0d2521

  // Add to local routePoints first
  routePoints.push(point);

  // Use RouteManager to add the point and get updated segments
  if (routeManager) {
    try {
      const updatedSegments = routeManager.addPoint({
        lat: lngLat.lat,
        lng: lngLat.lng,
      });
      selectedSegments = updatedSegments;

      // Create marker for the new point
      createPointMarker(point, routePoints.length - 1);

      updateSegmentStyles();
      updateRouteListAndDescription();
    } catch (error) {
      console.error("Error adding route point:", error);
      // Fallback to old method
      createPointMarker(point, routePoints.length - 1);
      recalculateRoute();
    }
  } else {
    // Fallback to old method if RouteManager not available
    createPointMarker(point, routePoints.length - 1);
    recalculateRoute();
  }

  clearRouteFromUrl();
}

// Create a map-integrated point feature for a route point
function createPointMarker(point, index) {
  const pointId = `route-point-${point.id}`;

  // Create GeoJSON point feature
  const pointFeature = {
    type: "Feature",
    id: pointId,
    geometry: {
      type: "Point",
      coordinates: [point.lng, point.lat],
    },
    properties: {
      index: index,
      pointId: point.id,
      type: "route-point",
    },
  };

  // Add or update the source for route points
  if (!map.getSource("route-points")) {
    map.addSource("route-points", {
      type: "geojson",
      data: {
        type: "FeatureCollection",
        features: [],
      },
    });

    // Add circle layer for points
    map.addLayer({
      id: "route-points-circle",
      type: "circle",
      source: "route-points",
      paint: {
        "circle-radius": 4,
        "circle-color": "#ff4444",
        "circle-stroke-width": 2,
        "circle-stroke-color": "#ffffff",
      },
    });

    // Add drag functionality
    let isDragging = false;
    let draggedFeature = null;

    map.on("mousedown", "route-points-circle", (e) => {
      if (e.features.length === 0) return;

      e.preventDefault();
      isDragging = true;
      isDraggingPoint = true;
      draggedFeature = { ...e.features[0] }; // Create a copy
      draggedPointIndex = draggedFeature.properties.index;

      map.dragPan.disable();
      document.body.style.userSelect = "none";
    });

    map.on("mousemove", (e) => {
      if (!isDragging || !draggedFeature || draggedPointIndex === -1) return;

      const coords = [e.lngLat.lng, e.lngLat.lat];

      // Update route point data
      if (routePoints[draggedPointIndex]) {
        routePoints[draggedPointIndex].lng = e.lngLat.lng;
        routePoints[draggedPointIndex].lat = e.lngLat.lat;
      }

      // Update the source data by recreating all features
      const features = routePoints.map((point, idx) => ({
        type: "Feature",
        id: `route-point-${point.id}`,
        geometry: {
          type: "Point",
          coordinates: [point.lng, point.lat],
        },
        properties: {
          index: idx,
          pointId: point.id,
          type: "route-point",
        },
      }));

      map.getSource("route-points").setData({
        type: "FeatureCollection",
        features: features,
      });

      // Update dragging logic to use RouteManager's recalculateRoute method
      if (routeManager) {
        try {
          const updatedSegments = routeManager.recalculateRoute(routePoints);
          selectedSegments = updatedSegments;
          updateSegmentStyles();
          updateRouteListAndDescription();
        } catch (error) {
          console.error("Error updating route during drag:", error);
          // Fallback to old method if RouteManager fails
          recalculateRoute();
        }
      } else {
        recalculateRoute();
      }
    });

    map.on("mouseup", () => {
      if (!isDragging) return;

      isDragging = false;
      isDraggingPoint = false;

      // Validate that the dragged point is still close enough to a segment
      if (draggedPointIndex !== -1 && routePoints[draggedPointIndex]) {
        const draggedPoint = routePoints[draggedPointIndex];
        const snappedPoint = findClosestSegment(draggedPoint);

        if (!snappedPoint) {
          // No segment close enough - remove this point
          removeRoutePoint(draggedPointIndex);
        }
      }

      draggedPointIndex = -1;
      draggedFeature = null;

      map.dragPan.enable();
      document.body.style.userSelect = "";

      saveState();
      clearRouteFromUrl();
    });

    // Touch events for mobile
    map.on("touchstart", "route-points-circle", (e) => {
      if (e.points.length !== 1 || e.features.length === 0) return;

      e.preventDefault();
      isDragging = true;
      isDraggingPoint = true;
      draggedFeature = { ...e.features[0] }; // Create a copy
      draggedPointIndex = draggedFeature.properties.index;

      map.dragPan.disable();
    });

    map.on("touchmove", (e) => {
      if (!isDragging || !draggedFeature || draggedPointIndex === -1) return;
      e.preventDefault();

      // Update route point data
      if (routePoints[draggedPointIndex]) {
        routePoints[draggedPointIndex].lng = e.lngLat.lng;
        routePoints[draggedPointIndex].lat = e.lngLat.lat;
      }

      // Update the source data by recreating all features
      const features = routePoints.map((point, idx) => ({
        type: "Feature",
        id: `route-point-${point.id}`,
        geometry: {
          type: "Point",
          coordinates: [point.lng, point.lat],
        },
        properties: {
          index: idx,
          pointId: point.id,
          type: "route-point",
        },
      }));

      map.getSource("route-points").setData({
        type: "FeatureCollection",
        features: features,
      });

      // Update touch dragging logic to use RouteManager's recalculateRoute method
      if (routeManager) {
        try {
          const updatedSegments = routeManager.recalculateRoute(routePoints);
          selectedSegments = updatedSegments;
          updateSegmentStyles();
          updateRouteListAndDescription();
        } catch (error) {
          console.error("Error updating route during drag:", error);
          // Fallback to old method if RouteManager fails
          recalculateRoute();
        }
      } else {
        recalculateRoute();
      }
    });

    map.on("touchend", () => {
      if (!isDragging) return;

      isDragging = false;
      isDraggingPoint = false;

      // Validate that the dragged point is still close enough to a segment
      if (draggedPointIndex !== -1 && routePoints[draggedPointIndex]) {
        const draggedPoint = routePoints[draggedPointIndex];
        const snappedPoint = findClosestSegment(draggedPoint);

        if (!snappedPoint) {
          // No segment close enough - remove this point
          removeRoutePoint(draggedPointIndex);
        }
      }

      draggedPointIndex = -1;
      draggedFeature = null;

      map.dragPan.enable();

      saveState();
      clearRouteFromUrl();
    });

    // Right-click to remove point
    map.on("contextmenu", "route-points-circle", (e) => {
      e.preventDefault();
      const feature = e.features[0];
      if (feature) {
        removeRoutePoint(feature.properties.index);
      }
    });
  }

  // Update the source data with the new point
  const source = map.getSource("route-points");
  const currentData = source._data;

  // Remove any existing point with the same index
  currentData.features = currentData.features.filter(
    (f) => f.properties.index !== index,
  );

  // Add the new point
  currentData.features.push(pointFeature);

  // Update indices for all points
  currentData.features.forEach((feature, idx) => {
    feature.properties.index = idx;
  });

  source.setData(currentData);

  // Store reference for compatibility
  pointMarkers[index] = { pointId: pointId };
}

// Remove a route point
function removeRoutePoint(index) {
  if (index < 0 || index >= routePoints.length) return;

  saveState();

  // Log the operation before making changes
  logOperation("removePoint", {
    index: index,
    point: routePoints[index]
      ? { lat: routePoints[index].lat, lng: routePoints[index].lng }
      : null,
  });
  
  // Track analytics event for route point removal
  trackEvent('route_point_removed', {
    point_count: routePoints.length - 1,
    segments_count: selectedSegments.length,
    method: 'right_click'
  });

  if (!routeManager) {
    console.warn("RouteManager not initialized");
    // Fallback to old logic if RouteManager is not available
    // Remove the marker safely
    try {
      if (pointMarkers[index] && pointMarkers[index].remove) {
        pointMarkers[index].remove();
      }
    } catch (error) {
      console.warn("Error removing marker:", error);
    }

    // Remove from arrays
    routePoints.splice(index, 1);
    pointMarkers.splice(index, 1);

    // Update remaining markers with correct numbering
    updatePointMarkers();
    recalculateRoute();
    clearRouteFromUrl();
    return;
  }

  try {
    // Use RouteManager to remove point and get updated segments
    const updatedSegments = routeManager.removePoint(index);
    selectedSegments = updatedSegments;

    // Remove from local arrays
    routePoints.splice(index, 1);
    pointMarkers.splice(index, 1);

    // Update map-integrated points safely
    try {
      if (map.getSource("route-points")) {
        const features = routePoints.map((point, idx) => ({
          type: "Feature",
          id: `route-point-${point.id}`,
          geometry: {
            type: "Point",
            coordinates: [point.lng, point.lat],
          },
          properties: {
            index: idx,
            pointId: point.id,
            type: "route-point",
          },
        }));

        map.getSource("route-points").setData({
          type: "FeatureCollection",
          features: features,
        });
      }
    } catch (domError) {
      console.warn("Error updating map points:", domError);
    }

    // Update UI
    updateSegmentStyles();
    updateRouteListAndDescription();
    clearRouteFromUrl();
  } catch (error) {
    console.error("Error removing route point:", error);

    // Fallback: remove point locally and recalculate route manually
    routePoints.splice(index, 1);
    pointMarkers.splice(index, 1);

    // Update map-integrated points safely
    try {
      if (map.getSource("route-points")) {
        const features = routePoints.map((point, idx) => ({
          type: "Feature",
          id: `route-point-${point.id}`,
          geometry: {
            type: "Point",
            coordinates: [point.lng, point.lat],
          },
          properties: {
            index: idx,
            pointId: point.id,
            type: "route-point",
          },
        }));

        map.getSource("route-points").setData({
          type: "FeatureCollection",
          features: features,
        });
      }
    } catch (domError) {
      console.warn("Error updating map points in fallback:", domError);
    }

    // Manually recalculate route using existing logic
    recalculateRoute();
    clearRouteFromUrl();
  }
}

// Update all point markers with correct numbering
function updatePointMarkers() {
  // With custom drag implementation, markers stay in sync automatically
  // This function is kept for compatibility but no longer needs to force positioning
}

// Clear all route points
function clearRoutePoints() {
  // Clear map-integrated points
  if (map.getSource("route-points")) {
    map.getSource("route-points").setData({
      type: "FeatureCollection",
      features: [],
    });
  }

  pointMarkers = [];
  routePoints = [];
}

// Find the closest segment to a point
function findClosestSegment(point) {
  if (!routeManager) {
    console.warn("RouteManager not initialized, cannot find closest segment.");
    return null;
  }
  return routeManager.findClosestSegment(point);
}

// Recalculate the route based on current points
function recalculateRoute() {
  if (routePoints.length === 0) {
    selectedSegments = [];
    updateSegmentStyles();
    updateRouteListAndDescription();
    return;
  }

  if (!routeManager) {
    console.warn("RouteManager not initialized, cannot recalculate route.");
    return;
  }

  try {
    // Use RouteManager to calculate route through points
    const routeInfo = routeManager.getRouteInfo();

    // Find path through all route points
    if (routePoints.length === 1) {
      // Single point - find closest segment
      const closestSegment = findClosestSegment(routePoints[0]);
      if (closestSegment) {
        selectedSegments = [closestSegment];
      }
    } else {
      // Multiple points - find optimal path
      const pathSegments = [];
      const usedSegments = new Set();

      for (let i = 0; i < routePoints.length - 1; i++) {
        const startPoint = routePoints[i];
        const endPoint = routePoints[i + 1];

        const segmentPath = findPathBetweenPoints(startPoint, endPoint);

        // Add segments to path, avoiding duplicates
        for (const segmentName of segmentPath) {
          if (
            pathSegments.length === 0 ||
            pathSegments[pathSegments.length - 1] !== segmentName
          ) {
            pathSegments.push(segmentName);
          }
        }
      }

      selectedSegments = pathSegments;
    }

    updateSegmentStyles();
    updateRouteListAndDescription();
  } catch (error) {
    console.error("Error recalculating route:", error);
  }
}

// Find path between two points using breadth-first search on connected segments
function findPathBetweenPoints(startPoint, endPoint) {
  if (!routeManager) {
    console.warn(
      "RouteManager not initialized, cannot find path between points.",
    );
    return [];
  }
  return routeManager.findPathBetweenPoints(startPoint, endPoint);
}

// Enhanced pathfinding that considers used segments and tries to minimize backtracking
function findPathBetweenPointsOptimal(
  startPoint,
  endPoint,
  usedSegments = new Set(),
) {
  if (!routeManager) {
    console.warn(
      "RouteManager not initialized, cannot find optimal path between points.",
    );
    return [];
  }
  return routeManager.findPathBetweenPointsOptimal(
    startPoint,
    endPoint,
    usedSegments,
  );
}

// Find shortest path between two segments using BFS
function findShortestSegmentPath(startSegmentName, endSegmentName) {
  if (!routeManager) {
    console.warn(
      "RouteManager not initialized, cannot find shortest segment path.",
    );
    return [];
  }
  return routeManager.findShortestSegmentPath(startSegmentName, endSegmentName);
}

// Enhanced pathfinding that considers already used segments and prefers unused routes
function findShortestSegmentPathOptimal(
  startSegmentName,
  endSegmentName,
  usedSegments = new Set(),
) {
  if (!routeManager) {
    console.warn(
      "RouteManager not initialized, cannot find optimal shortest segment path.",
    );
    return [];
  }
  return routeManager.findShortestSegmentPathOptimal(
    startSegmentName,
    endSegmentName,
    usedSegments,
  );
}

// Helper function to check continuity of a list of segments
function checkSegmentsContinuity(segments) {
  if (!routeManager) {
    console.warn(
      "RouteManager not initialized, cannot check segment continuity.",
    );
    return { isContinuous: true, brokenSegmentIndex: -1 };
  }
  return routeManager.checkSegmentsContinuity(segments);
}

function clearRouteFromUrl() {
  const url = new URL(window.location);
  if (url.searchParams.has("route")) {
    url.searchParams.delete("route");
    window.history.replaceState({}, document.title, url.toString());
  }
}

function undo() {
  if (undoStack.length > 0) {
    // Track analytics event for undo
    trackEvent('route_undo', {
      undo_stack_size: undoStack.length,
      current_segments: selectedSegments.length,
      current_points: routePoints.length
    });
    
    // Save current state to redo stack
    redoStack.push({
      segments: [...selectedSegments],
      points: routePoints.map((p) => ({ ...p })),
    });

    // Restore previous state
    const previousState = undoStack.pop();

    // Clear and restore points
    clearRoutePoints();
    routePoints = previousState.points.map((p) => ({ ...p }));
    routePoints.forEach((point, index) => {
      createPointMarker(point, index);
    });

    // Use RouteManager's public method to restore state
    if (routeManager) {
      try {
        const restoredSegments = routeManager.restoreFromPoints(routePoints);
        selectedSegments = restoredSegments;

        // If restoration failed, fallback to the saved segments
        if (
          selectedSegments.length === 0 &&
          previousState.segments.length > 0
        ) {
          console.warn("RouteManager restoration failed, using saved segments");
          selectedSegments = [...previousState.segments];
          // Update RouteManager's internal state to match
          routeManager.updateInternalState(routePoints, selectedSegments);
        }
      } catch (error) {
        console.error("Error during undo restoration:", error);
        // Fallback to saved segments
        selectedSegments = [...previousState.segments];
        if (routeManager) {
          routeManager.updateInternalState(routePoints, selectedSegments);
        }
      }
    } else {
      selectedSegments = [...previousState.segments];
    }

    updateSegmentStyles();
    updateRouteListAndDescription();
    updateUndoRedoButtons();
    clearRouteFromUrl(); // Clear route parameter on undo
  }
}

function redo() {
  if (redoStack.length > 0) {
    // Track analytics event for redo
    trackEvent('route_redo', {
      redo_stack_size: redoStack.length,
      current_segments: selectedSegments.length,
      current_points: routePoints.length
    });
    
    // Save current state to undo stack
    undoStack.push({
      segments: [...selectedSegments],
      points: routePoints.map((p) => ({ ...p })),
    });

    // Restore next state
    const nextState = redoStack.pop();

    // Clear and restore points
    clearRoutePoints();
    routePoints = nextState.points.map((p) => ({ ...p }));
    routePoints.forEach((point, index) => {
      createPointMarker(point, index);
    });

    // Use RouteManager's public method to restore state
    if (routeManager) {
      selectedSegments = routeManager.restoreFromPoints(routePoints);
    } else {
      selectedSegments = [...nextState.segments];
    }

    // Update RouteManager's internal state to match
    if (routeManager) {
      routeManager.updateInternalState(routePoints, selectedSegments);
    }

    updateSegmentStyles();
    updateRouteListAndDescription();
    updateUndoRedoButtons();
    clearRouteFromUrl(); // Clear route parameter on redo
  }
}

function updateUndoRedoButtons() {
  document.getElementById("undo-btn").disabled = undoStack.length === 0;
  document.getElementById("redo-btn").disabled = redoStack.length === 0;
  document.getElementById("reset-btn").disabled =
    selectedSegments.length === 0 && routePoints.length === 0;
}

// Function to log user operations for export
function logOperation(type, data) {
  // Get current route state before the operation
  const currentState = {
    pointsCount: routePoints.length,
    segmentsCount: selectedSegments.length,
    selectedSegments: [...selectedSegments],
    segmentIds: selectedSegments
      .map((name) => {
        const segmentInfo = segmentsData[name];
        return segmentInfo ? segmentInfo.id : 0;
      })
      .filter((id) => id > 0),
  };

  operationsLog.push({
    timestamp: Date.now(),
    type: type,
    data: data,
    routeState: currentState,
  });
}

// Function to export operations as JSON
function exportOperationsJSON() {
  // Get final route state
  const finalSegmentIds = selectedSegments
    .map((name) => {
      const segmentInfo = segmentsData[name];
      return segmentInfo ? segmentInfo.id : 0;
    })
    .filter((id) => id > 0);

  // Create export object
  const exportData = {
    name: `User Test Case - ${new Date()
      .toLocaleString("en-CA", {
        year: "numeric",
        month: "2-digit",
        day: "2-digit",
        hour: "2-digit",
        minute: "2-digit",
        second: "2-digit",
        hour12: false,
      })
      .replace(/[/:]/g, "-")
      .replace(", ", " ")}`,
    description: `Test case generated from user operations (${operationsLog.length} operations)`,
    geoJsonFile: "bike_roads_v14.geojson",
    segmentsFile: "segments.json",
    operations: operationsLog.map((op) => ({
      type: op.type,
      data: op.data,
      expectedSegmentIds: op.routeState.segmentIds,
      expectedSegmentsCount: op.routeState.segmentsCount,
    })),
    summary: {
      totalOperations: operationsLog.length,
      operationTypes: [...new Set(operationsLog.map((op) => op.type))],
      finalSegmentIds: finalSegmentIds,
      finalSegmentsCount: selectedSegments.length,
    },
  };

  return exportData;
}

// Helper function to get route info for analytics
function getRouteInfo() {
  let totalDistance = 0;
  selectedSegments.forEach((segmentName) => {
    const metrics = segmentMetrics[segmentName];
    if (metrics) {
      totalDistance += metrics.distance;
    }
  });
  
  return {
    distance: totalDistance,
    segments: selectedSegments.length,
    points: routePoints.length
  };
}

// Function to show export modal
function showExportModal() {
  const exportData = exportOperationsJSON();
  const jsonString = JSON.stringify(exportData, null, 2);

  // Create modal elements
  const modal = document.createElement("div");
  modal.className = "export-modal";
  modal.innerHTML = `
    <div class="export-modal-content">
      <div class="export-modal-header">
        <h3>📋 Export Operations JSON</h3>
        <button class="export-modal-close">&times;</button>
      </div>
      <div class="export-modal-body">
        <p>Operations exported: <strong>${exportData.operations.length}</strong></p>
        <p>Final segments: <strong>${exportData.summary.finalSegmentsCount}</strong></p>
        <div class="json-container">
          <textarea class="json-textarea" readonly>${jsonString}</textarea>
        </div>
        <div class="export-modal-actions">
          <button id="copy-json-btn" class="copy-json-btn">📄 Copy JSON</button>
          <button id="clear-operations-btn" class="clear-operations-btn">🗑️ Clear Log</button>
        </div>
      </div>
    </div>
  `;

  document.body.appendChild(modal);

  // Add event listeners
  const closeBtn = modal.querySelector(".export-modal-close");
  const copyBtn = modal.querySelector("#copy-json-btn");
  const clearBtn = modal.querySelector("#clear-operations-btn");
  const textarea = modal.querySelector(".json-textarea");

  closeBtn.addEventListener("click", () => {
    document.body.removeChild(modal);
  });

  copyBtn.addEventListener("click", () => {
    textarea.select();
    navigator.clipboard
      .writeText(jsonString)
      .then(() => {
        copyBtn.textContent = "✅ Copied!";
        copyBtn.style.background = "#4CAF50";
        setTimeout(() => {
          copyBtn.textContent = "📄 Copy JSON";
          copyBtn.style.background = "#4682B4";
        }, 2000);
      })
      .catch(() => {
        document.execCommand("copy");
        copyBtn.textContent = "✅ Copied!";
        copyBtn.style.background = "#4CAF50";
        setTimeout(() => {
          copyBtn.textContent = "📄 Copy JSON";
          copyBtn.style.background = "#4682B4";
        }, 2000);
      });
  });

  clearBtn.addEventListener("click", () => {
    operationsLog = [];
    document.body.removeChild(modal);
    alert("Operations log cleared!");
  });

  modal.addEventListener("click", (e) => {
    if (e.target === modal) {
      document.body.removeChild(modal);
    }
  });

  // Add escape key listener
  const handleEscape = (e) => {
    if (e.key === "Escape") {
      document.body.removeChild(modal);
      document.removeEventListener("keydown", handleEscape);
    }
  };
  document.addEventListener("keydown", handleEscape);
}

function resetRoute() {
  // Log the reset operation
  logOperation("reset", {
    clearedPointsCount: routePoints.length,
    clearedSegmentsCount: selectedSegments.length,
  });
  
  // Track analytics event for route reset
  trackEvent('route_reset', {
    cleared_points: routePoints.length,
    cleared_segments: selectedSegments.length
  });

  // Save current state for potential undo
  if (selectedSegments.length > 0 || routePoints.length > 0) {
    saveState();
  }

  // Clear RouteManager state first
  if (routeManager) {
    routeManager.clearRoute();
  }

  // Clear selected segments and points
  selectedSegments = [];
  clearRoutePoints();

  // Clear undo/redo stacks
  undoStack = [];
  redoStack = [];

  // Reset all segment styles to original
  routePolylines.forEach((polylineData) => {
    const layerId = polylineData.layerId;
    map.setPaintProperty(
      layerId,
      "line-color",
      polylineData.originalStyle.color,
    );
    map.setPaintProperty(
      layerId,
      "line-width",
      polylineData.originalStyle.weight,
    );
  });

  // Remove any existing markers
  if (window.hoverMarker) {
    window.hoverMarker.remove();
    window.hoverMarker = null;
  }

  if (window.elevationMarker) {
    window.elevationMarker.remove();
    window.elevationMarker = null;
  }

  if (window.hoverPreviewMarker) {
    window.hoverPreviewMarker.remove();
    window.hoverPreviewMarker = null;
  }

  // Hide segment name display
  const segmentDisplay = document.getElementById("segment-name-display");
  segmentDisplay.style.display = "none";

  // Update UI
  updateRouteListAndDescription();
  updateUndoRedoButtons();
  clearRouteFromUrl(); // Clear route parameter when resetting
}

function updateSegmentStyles() {
  routePolylines.forEach((polylineData) => {
    const layerId = polylineData.layerId;
    // Check if layer exists before trying to set properties
    if (map.getLayer(layerId)) {
      if (selectedSegments.includes(polylineData.segmentName)) {
        map.setPaintProperty(layerId, "line-color", COLORS.SEGMENT_SELECTED);
        map.setPaintProperty(
          layerId,
          "line-width",
          polylineData.originalStyle.weight + 1,
        );
      } else {
        map.setPaintProperty(
          layerId,
          "line-color",
          polylineData.originalStyle.color,
        );
        map.setPaintProperty(
          layerId,
          "line-width",
          polylineData.originalStyle.weight,
        );
      }
    }
  });

  // Update data marker opacity based on selected segments
  if (map.getLayer("data-markers-layer")) {
    // Create expression to set opacity based on whether the segment is selected
    const opacityExpression = [
      "case",
      ["in", ["get", "segmentName"], ["literal", selectedSegments]],
      1.0, // opacity for selected segments
      0.45, // default opacity for non-selected segments
    ];

    map.setPaintProperty(
      "data-markers-layer",
      "icon-opacity",
      opacityExpression,
    );
  }
}

function initMap() {
  try {
    mapboxgl.accessToken =
      "pk.eyJ1Ijoib3NlcmZhdHkiLCJhIjoiY21kNmdzb3NnMDlqZTJrc2NzNmh3aGk1aCJ9.dvA6QY0N5pQ2IISZHp53kg";

    map = new mapboxgl.Map({
      container: "map",
      style: "mapbox://styles/mapbox/outdoors-v12",
      center: [35.617497, 33.183536], // Centered on the bike routes area
      zoom: 11.5,
    });

    // Set Hebrew language after map loads
    map.on("load", () => {
      // Try to set Hebrew labels, but handle errors gracefully
      try {
        const layers = ["country-label", "state-label", "settlement-label"];
        layers.forEach((layerId) => {
          if (map.getLayer(layerId)) {
            map.setLayoutProperty(layerId, "text-field", [
              "coalesce",
              ["get", "name_he"],
              ["get", "name"],
            ]);
          }
        });
      } catch (error) {
        console.warn("Could not set Hebrew labels:", error);
      }
      loadKMLFile();
    });

    const isTouchDevice =
      "ontouchstart" in window || navigator.maxTouchPoints > 0;

    // Add global mouse move handler for proximity-based highlighting
    if (!isTouchDevice) {
      let lastCursorState = "default";

      map.on("mousemove", (e) => {
        if (isDraggingPoint || map.isMoving()) {
          return;
        }
        const mousePoint = e.lngLat;
        const mousePixel = map.project(mousePoint);
        const threshold = 15; // pixels
        let closestSegment = null;
        let closestPointOnSegment = null;

        // Use spatial index for efficient segment lookup
        if (spatialIndex) {
          // Convert pixel threshold to approximate degree threshold
          const degreeThreshold = threshold * 0.00005; // Rough conversion
          const candidateSegment = spatialIndex.findNearestSegment(
            mousePoint.lat,
            mousePoint.lng,
            degreeThreshold,
          );

          // Verify the candidate with precise pixel distance if found
          if (candidateSegment) {
            const coords = candidateSegment.coordinates;
            let minPixelDistance = Infinity;
            let bestSegmentStart = null;
            let bestSegmentEnd = null;

            for (let i = 0; i < coords.length - 1; i++) {
              const startPixel = map.project([coords[i].lng, coords[i].lat]);
              const endPixel = map.project([
                coords[i + 1].lng,
                coords[i + 1].lat,
              ]);

              const distance = distanceToLineSegmentPixels(
                mousePixel,
                startPixel,
                endPixel,
              );

              if (distance < minPixelDistance) {
                minPixelDistance = distance;
                bestSegmentStart = coords[i];
                bestSegmentEnd = coords[i + 1];
              }
            }

            if (
              minPixelDistance < threshold &&
              bestSegmentStart &&
              bestSegmentEnd
            ) {
              closestSegment = candidateSegment;
              closestPointOnSegment = getClosestPointOnLineSegment(
                { lat: mousePoint.lat, lng: mousePoint.lng },
                bestSegmentStart,
                bestSegmentEnd,
              );
            }
          }
        }

        // Update cursor only when state changes
        const newCursorState = closestSegment ? "pointer" : "default";
        if (newCursorState !== lastCursorState) {
          map.getCanvas().style.cursor = newCursorState;
          lastCursorState = newCursorState;
        }

        // Reset all segments to normal style first
        routePolylines.forEach((polylineData) => {
          const layerId = polylineData.layerId;
          if (selectedSegments.includes(polylineData.segmentName)) {
            // Keep selected segments green
            map.setPaintProperty(
              layerId,
              "line-color",
              COLORS.SEGMENT_SELECTED,
            );
            map.setPaintProperty(
              layerId,
              "line-width",
              polylineData.originalStyle.weight + 1,
            );
          } else {
            // Reset non-selected segments to original style
            map.setPaintProperty(
              layerId,
              "line-color",
              polylineData.originalStyle.color,
            );
            map.setPaintProperty(
              layerId,
              "line-width",
              polylineData.originalStyle.weight,
            );
          }
        });

        // Highlight closest segment if found
        if (closestSegment) {
          const layerId = closestSegment.layerId;

          if (!selectedSegments.includes(closestSegment.segmentName)) {
            // Highlight non-selected segment
            map.setPaintProperty(layerId, "line-color", COLORS.SEGMENT_HOVER);
            map.setPaintProperty(
              layerId,
              "line-width",
              closestSegment.originalStyle.weight + 2,
            );
          } else {
            // Make selected segment more prominent
            map.setPaintProperty(
              layerId,
              "line-color",
              COLORS.SEGMENT_HOVER_SELECTED,
            );
            map.setPaintProperty(
              layerId,
              "line-width",
              closestSegment.originalStyle.weight + 3,
            );
          }

          // Show hover preview dot at the closest point on segment
          if (closestPointOnSegment && !isDraggingPoint) {
            // Check if hover point is too close to any existing route points using pixel distance
            const minPixelDistanceFromPoints = 15; // 15 pixels threshold for route points
            const minPixelDistanceFromMarkers = 25; // 25 pixels threshold for data markers
            let tooCloseToExistingPoint = false;

            const hoverPointPixel = map.project([
              closestPointOnSegment.lng,
              closestPointOnSegment.lat,
            ]);

            // Check distance from existing route points
            for (const routePoint of routePoints) {
              const routePointPixel = map.project([
                routePoint.lng,
                routePoint.lat,
              ]);
              const pixelDistance = Math.sqrt(
                Math.pow(hoverPointPixel.x - routePointPixel.x, 2) +
                  Math.pow(hoverPointPixel.y - routePointPixel.y, 2),
              );

              if (pixelDistance < minPixelDistanceFromPoints) {
                tooCloseToExistingPoint = true;
                break;
              }
            }

            // Check distance from data markers if not already too close to route points
            if (!tooCloseToExistingPoint && map.getSource("data-markers")) {
              const markerFeatures = map.queryRenderedFeatures(
                hoverPointPixel,
                {
                  layers: ["data-markers-layer"],
                },
              );

              // If there are any data markers within the pixel threshold, don't show hover point
              if (markerFeatures.length > 0) {
                // Get the actual marker coordinates to check precise distance
                for (const feature of markerFeatures) {
                  const markerCoords = feature.geometry.coordinates;
                  const markerPixel = map.project(markerCoords);
                  const pixelDistance = Math.sqrt(
                    Math.pow(hoverPointPixel.x - markerPixel.x, 2) +
                      Math.pow(hoverPointPixel.y - markerPixel.y, 2),
                  );

                  if (pixelDistance < minPixelDistanceFromMarkers) {
                    tooCloseToExistingPoint = true;
                    break;
                  }
                }
              }
            }

            if (!tooCloseToExistingPoint) {
              // Remove existing hover preview marker
              if (window.hoverPreviewMarker) {
                window.hoverPreviewMarker.remove();
              }

              // Create red circle marker for hover preview
              const el = document.createElement("div");
              el.className = "hover-preview-marker";
              el.style.cssText = `
                width: 10px;
                height: 10px;
                background: ${COLORS.ELEVATION_MARKER};
                border: 2px solid white;
                border-radius: 50%;
                box-shadow: 0 2px 6px rgba(255, 68, 68, 0.4);
                pointer-events: none;
              `;

              window.hoverPreviewMarker = new mapboxgl.Marker(el)
                .setLngLat([
                  closestPointOnSegment.lng,
                  closestPointOnSegment.lat,
                ])
                .addTo(map);
            } else {
              // Remove hover preview marker if too close to existing point
              if (window.hoverPreviewMarker) {
                window.hoverPreviewMarker.remove();
                window.hoverPreviewMarker = null;
              }
            }
          }

          // Show segment info using pre-calculated data
          const name = closestSegment.segmentName;
          const metrics = segmentMetrics[name];
          const segmentDistanceKm = metrics ? metrics.distanceKm : "0.0";
          const segmentElevationGain = metrics
            ? metrics.forward.elevationGain
            : 0;
          const segmentElevationLoss = metrics
            ? metrics.forward.elevationLoss
            : 0;

          const segmentDisplay = document.getElementById(
            "segment-name-display",
          );
          segmentDisplay.innerHTML = `<strong>${name}</strong> <br> 📏 ${segmentDistanceKm} ק"מ • ⬆️ ${segmentElevationGain} מ' • ⬇️ ${segmentElevationLoss} מ'`;

          // Show data points instead of legacy warnings
          const dataPoints = getSegmentDataPoints(name);
          if (dataPoints.length > 0) {
            let segmentDataHTML =
              '<div style="margin-top: 5px; font-size: 12px; background-color: white; padding:5px;">';
            dataPoints.forEach((dataPoint) => {
              segmentDataHTML += `<div style="margin: 2px 0; color: ${COLORS.WARNING_ORANGE}; background-color: white; ">${dataPoint.emoji} ${dataPoint.information}</div>`;
            });
            segmentDataHTML += "</div>";
            segmentDisplay.innerHTML += segmentDataHTML;
          }

          // Check if this segment has been displayed before (track by segment name)
          if (!window.displayedSegmentNames) {
            window.displayedSegmentNames = new Set();
          }

          if (
            window.displayedSegmentNames.size < 10 &&
            !window.displayedSegmentNames.has(closestSegment.segmentName)
          ) {
            window.displayedSegmentNames.add(closestSegment.segmentName);
            segmentDisplay.classList.add("bounce-intro");
            // Remove the bounce class after animation completes
            setTimeout(() => {
              segmentDisplay.classList.remove("bounce-intro");
            }, 600);
          }

          segmentDisplay.style.display = "block";
        } else {
          // No segment close enough - reset cursor and hide display
          const segmentDisplay = document.getElementById(
            "segment-name-display",
          );
          segmentDisplay.style.display = "none";

          // Remove hover preview marker
          if (window.hoverPreviewMarker) {
            window.hoverPreviewMarker.remove();
            window.hoverPreviewMarker = null;
          }
        }
      });
    }

    // 5) Drag handlers (sketch): only preventDefault when dragging is confirmed
    // Example tweak inside your touch drag code:
    let dragStartPx = null;
    let dragging = false;
    const DRAG_THRESHOLD = 6;

    function addPointFromLngLat(clickPoint) {
      const clickPixel = map.project(clickPoint);
      const threshold = 15; // Use same threshold as hover logic

      // Use spatial index for efficient segment lookup
      let closestSegment = null;
      let closestPointOnSegment = null;

      if (spatialIndex) {
        // Convert pixel threshold to approximate degree threshold
        const degreeThreshold = threshold * 0.00005; // Rough conversion
        const candidateSegment = spatialIndex.findNearestSegment(
          clickPoint.lat,
          clickPoint.lng,
          degreeThreshold,
        );

        // Verify the candidate with precise pixel distance if found
        if (candidateSegment) {
          const coords = candidateSegment.coordinates;
          let minPixelDistance = Infinity;
          let bestSegmentStart = null;
          let bestSegmentEnd = null;

          for (let i = 0; i < coords.length - 1; i++) {
            const startPixel = map.project([coords[i].lng, coords[i].lat]);
            const endPixel = map.project([
              coords[i + 1].lng,
              coords[i + 1].lat,
            ]);

            const distance = distanceToLineSegmentPixels(
              clickPixel,
              startPixel,
              endPixel,
            );

            if (distance < minPixelDistance) {
              minPixelDistance = distance;
              bestSegmentStart = coords[i];
              bestSegmentEnd = coords[i + 1];
            }
          }

          if (
            minPixelDistance < threshold &&
            bestSegmentStart &&
            bestSegmentEnd
          ) {
            closestSegment = candidateSegment;
            closestPointOnSegment = getClosestPointOnLineSegment(
              { lat: clickPoint.lat, lng: clickPoint.lng },
              bestSegmentStart,
              bestSegmentEnd,
            );
          }
        }
      }

      // Only add point if close enough to a segment and snap it to the segment
      if (closestSegment && closestPointOnSegment) {
        // Remove hover preview marker since we're adding the actual point
        if (window.hoverPreviewMarker) {
          window.hoverPreviewMarker.remove();
          window.hoverPreviewMarker = null;
        }

        addRoutePoint({
          lng: closestPointOnSegment.lng,
          lat: closestPointOnSegment.lat,
        });
      }
    }

    map.on("touchstart", "route-points-circle", (e) => {
      dragStartPx = e.points && e.points[0];
      dragging = false;
    });

    let tapStartPx = null;

    map.on("touchstart", (e) => {
      if (e.points && e.points.length > 0) {
        tapStartPx = e.points[0];
      }
    });

    map.on("touchend", (e) => {
      if (!isTouchDevice) return;
      if (isDraggingPoint) return; // don't add while dragging
      if (!e.points || e.points.length !== 1) return;

      const endPx = e.points[0];
      const moved = tapStartPx
        ? Math.hypot(endPx.x - tapStartPx.x, endPx.y - tapStartPx.y)
        : 0;      
      if (moved > 10) return; // treat as pan/zoom, not a tap

      tapStartPx = null;
      // Check if touch was on a data marker
      const features = map.queryRenderedFeatures(e.point, {
        layers: ["data-markers-layer"],
      });

      if (features.length > 0) {
        // Touch was on a data marker, don't add route point
        return;
      }

      addPointFromLngLat(e.lngLat);      
    });

    map.on("touchmove", "route-points-circle", (e) => {
      if (!dragStartPx || !e.points || e.points.length !== 1) return;
      const p = e.points[0];
      if (!dragging) {
        const moved = Math.hypot(p.x - dragStartPx.x, p.y - dragStartPx.y);
        if (moved < DRAG_THRESHOLD) return; // not yet a drag
        dragging = true;
      }
      // Now that it's a real drag, it's safe to prevent default scrolling
      if (e.originalEvent && e.originalEvent.preventDefault)
        e.originalEvent.preventDefault();

    });

    map.on("touchend", "route-points-circle", () => {
      dragging = false;
      dragStartPx = null;
    });

    // Add global click handler for adding route points
    map.on("click", (e) => {
      // Don't add points if we're dragging a point
      if (isDraggingPoint || isTouchDevice) {
        return;
      }

      // Check if click was on a data marker
      const features = map.queryRenderedFeatures(e.point, {
        layers: ["data-markers-layer"],
      });

      if (features.length > 0) {
        // Click was on a data marker, don't add route point
        return;
      }

      addPointFromLngLat(e.lngLat);
    });

    // Map move handlers are no longer needed with custom drag implementation

    // Add context menu handler to prevent browser context menu on map
    map.on("contextmenu", (e) => {
      e.preventDefault();
    });
  } catch (error) {
    document.getElementById("error-message").style.display = "block";
    document.getElementById("error-message").textContent =
      "Error loading map: " + error.message;
  }
}

// Base58 alphabet (Bitcoin-style)
const BASE58_ALPHABET =
  "123456789ABCDEFGHJKLMNPQRSTUVWXYZabcdefghijkmnopqrstuvwxyz";

// Base58 encoding function
function base58Encode(bytes) {
  let result = "";
  let bigInt = 0n;

  // Convert bytes to a big integer
  for (let i = 0; i < bytes.length; i++) {
    bigInt = bigInt * 256n + BigInt(bytes[i]);
  }

  // Convert to base58
  while (bigInt > 0n) {
    const remainder = bigInt % 58n;
    result = BASE58_ALPHABET[Number(remainder)] + result;
    bigInt = bigInt / 58n;
  }

  // Handle leading zeros
  for (let i = 0; i < bytes.length && bytes[i] === 0; i++) {
    result = "1" + result;
  }

  return result;
}

// Base58 decoding function
function base58Decode(str) {
  let bigInt = 0n;

  // Convert base58 to big integer
  for (let i = 0; i < str.length; i++) {
    const char = str[i];
    const value = BASE58_ALPHABET.indexOf(char);
    if (value === -1) {
      throw new Error("Invalid base58 character");
    }
    bigInt = bigInt * 58n + BigInt(value);
  }

  // Convert to bytes
  const bytes = [];
  while (bigInt > 0n) {
    bytes.unshift(Number(bigInt % 256n));
    bigInt = bigInt / 256n;
  }

  // Handle leading '1's (zeros)
  for (let i = 0; i < str.length && str[i] === "1"; i++) {
    bytes.unshift(0);
  }

  return new Uint8Array(bytes);
}

// Route sharing functions
function encodeRoute(segmentNames) {
  if (!segmentNames || segmentNames.length === 0) return "";

  // Convert segment names to IDs using segments data
  const segmentIds = segmentNames
    .map((name) => {
      const segmentInfo = segmentsData[name];
      return segmentInfo ? segmentInfo.id : 0;
    })
    .filter((id) => id > 0);

  if (segmentIds.length === 0) return "";

  // Create binary data with version byte + segment IDs
  // Need to ensure proper alignment for Uint16Array (2-byte aligned)
  const totalBytes = 2 + segmentIds.length * 2; // 2 bytes for version padding + segment data
  const binaryData = new ArrayBuffer(totalBytes);
  const uint8Array = new Uint8Array(binaryData);

  // Write version as first byte, pad second byte to maintain alignment
  uint8Array[0] = ROUTE_VERSION;
  uint8Array[1] = 0; // Padding byte for alignment

  // Write segment IDs as 16-bit values starting from byte offset 2
  const view = new Uint16Array(binaryData, 2);
  segmentIds.forEach((id, index) => {
    view[index] = id;
  });

  // Convert to base58
  return base58Encode(uint8Array);
}

function decodeRoute(routeString) {
  if (!routeString) return [];

  try {
    let uint8Array;

    // Try to determine if this is base58 or base64 encoding
    const isBase58 =
      /^[123456789ABCDEFGHJKLMNPQRSTUVWXYZabcdefghijkmnopqrstuvwxyz]+$/.test(
        routeString,
      );

    if (isBase58) {
      // Decode from base58 (version 2)
      uint8Array = base58Decode(routeString);
    } else {
      // Decode from base64 (legacy version 1)
      const binaryString = atob(routeString);
      const binaryData = new ArrayBuffer(binaryString.length);
      uint8Array = new Uint8Array(binaryData);

      for (let i = 0; i < binaryString.length; i++) {
        uint8Array[i] = binaryString.charCodeAt(i);
      }
    }

    // Check for empty data
    if (uint8Array.byteLength === 0) {
      console.warn("Empty route data");
      return [];
    }

    // Read version from first byte
    const version = uint8Array[0];

    if (version !== 1 && version !== ROUTE_VERSION) {
      console.warn(
        `Unsupported route version: ${version}. Expected version 1 or ${ROUTE_VERSION}.`,
      );
      return [];
    }

    // Parse segment data (skip version and padding bytes)
    const segmentDataOffset = 2;
    const segmentDataLength = uint8Array.byteLength - segmentDataOffset;

    if (segmentDataLength % 2 !== 0) {
      console.warn("Invalid route data: segment data length is not even");
      return [];
    }

    const view = new Uint16Array(uint8Array.buffer, segmentDataOffset);
    const segmentIds = Array.from(view);

    // Convert IDs back to segment names, handling splits
    const segmentNames = [];

    for (let i = 0; i < segmentIds.length; i++) {
      const segmentId = segmentIds[i];
      let foundSegment = null;

      // Find segment by ID
      for (const segmentName in segmentsData) {
        const segmentInfo = segmentsData[segmentName];
        if (segmentInfo && segmentInfo.id === segmentId) {
          foundSegment = { name: segmentName, info: segmentInfo };
          break;
        }
      }

      if (foundSegment) {
        // Check if this segment has split property
        if (foundSegment.info.split && Array.isArray(foundSegment.info.split)) {
          // Replace with split segments
          const splitSegmentIds = foundSegment.info.split;

          // Find the actual segment names for the split IDs
          const splitSegmentNames = [];
          for (const splitId of splitSegmentIds) {
            for (const segmentName in segmentsData) {
              const segmentInfo = segmentsData[segmentName];
              if (segmentInfo && segmentInfo.id === splitId) {
                splitSegmentNames.push(segmentName);
                break;
              }
            }
          }

          // Wait for routePolylines to be available before processing connectivity
          if (splitSegmentNames.length > 0) {
            // For now, just add them in order - connectivity will be handled later by getOrderedCoordinates
            segmentNames.push(...splitSegmentNames);
          }
        } else {
          // Regular segment, add it
          segmentNames.push(foundSegment.name);
        }
      }
    }

    return segmentNames.filter((name) => name); // Remove empty slots
  } catch (error) {
    console.error("Error decoding route:", error);
    return [];
  }
}

function shareRoute() {
  const routeId = encodeRoute(selectedSegments);
  if (!routeId) {
    alert("אין מסלול לשיתוף. בחרו קטעים כדי ליצור מסלול.");
    return;
  }
  
  // Track analytics event for route sharing
  trackEvent('route_share', {
    route_segments: selectedSegments.length,
    route_points: routePoints.length,
    route_id: routeId.substring(0, 10) // First 10 chars for privacy
  });

  const url = new URL(window.location);
  url.searchParams.set("route", routeId);
  const shareUrl = url.toString();

  // Show share modal
  showShareModal(shareUrl);
}

function showResetModal() {
  // Create modal elements
  const modal = document.createElement("div");
  modal.className = "reset-modal";
  modal.innerHTML = `
    <div class="reset-modal-content">
      <div class="reset-modal-header">
        <h3>🗑️ איפוס מסלול</h3>
      </div>
      <div class="reset-modal-body">
        <p>האם אתה בטוח שברצונך לאפס את המסלול?</p>
        <p class="reset-warning">פעולה זו תמחק את כל הקטעים שנבחרו (${selectedSegments.length} קטעים)</p>
        <div class="reset-modal-buttons">
          <button class="reset-confirm-btn">כן, אפס מסלול</button>
          <button class="reset-cancel-btn">ביטול</button>
        </div>
      </div>
    </div>
  `;

  document.body.appendChild(modal);

  // Add event listeners
  const confirmBtn = modal.querySelector(".reset-confirm-btn");
  const cancelBtn = modal.querySelector(".reset-cancel-btn");

  confirmBtn.addEventListener("click", () => {
    resetRoute();
    document.body.removeChild(modal);
  });

  cancelBtn.addEventListener("click", () => {
    document.body.removeChild(modal);
  });

  modal.addEventListener("click", (e) => {
    if (e.target === modal) {
      document.body.removeChild(modal);
    }
  });

  // Add escape key listener
  const handleEscape = (e) => {
    if (e.key === "Escape") {
      document.body.removeChild(modal);
      document.removeEventListener("keydown", handleEscape);
    }
  };
  document.addEventListener("keydown", handleEscape);
}

function showShareModal(shareUrl) {
  // Create modal elements
  const modal = document.createElement("div");
  modal.className = "share-modal";
  modal.innerHTML = `
    <div class="share-modal-content">
      <div class="share-modal-header">
        <h3>שיתוף המסלול</h3>
        <button class="share-modal-close">&times;</button>
      </div>
      <div class="share-modal-body">
        <div class="share-url-container">
          <input type="text" class="share-url-input" value="${shareUrl}" readonly>
          <button class="copy-url-btn">העתק קישור</button>
        </div>
        <div class="share-buttons">
          <button class="share-btn-social twitter" onclick="shareToTwitter('${encodeURIComponent(shareUrl)}')">
            🐦 Twitter
          </button>
          <button class="share-btn-social facebook" onclick="shareToFacebook('${encodeURIComponent(shareUrl)}')">
            📘 Facebook
          </button>
          <button class="share-btn-social whatsapp" onclick="shareToWhatsApp('${encodeURIComponent(shareUrl)}')">
            💬 WhatsApp
          </button>
        </div>
      </div>
    </div>
  `;

  document.body.appendChild(modal);

  // Add event listeners
  const closeBtn = modal.querySelector(".share-modal-close");
  const copyBtn = modal.querySelector(".copy-url-btn");
  const urlInput = modal.querySelector(".share-url-input");

  closeBtn.addEventListener("click", () => {
    document.body.removeChild(modal);
  });

  modal.addEventListener("click", (e) => {
    if (e.target === modal) {
      document.body.removeChild(modal);
    }
  });

  copyBtn.addEventListener("click", () => {
    urlInput.select();
    navigator.clipboard
      .writeText(shareUrl)
      .then(() => {
        copyBtn.textContent = "הועתק!";
        copyBtn.style.background = "#4CAF50";
        setTimeout(() => {
          copyBtn.textContent = "העתק קישור";
          copyBtn.style.background = "#4682B4";
        }, 2000);
      })
      .catch(() => {
        document.execCommand("copy");
        copyBtn.textContent = "הועתק!";
        copyBtn.style.background = "#4CAF50";
        setTimeout(() => {
          copyBtn.textContent = "העתק קישור";
          copyBtn.style.background = "#4682B4";
        }, 2000);
      });
  });
}

function shareToTwitter(url) {
  // Track analytics event for Twitter sharing
  trackEvent('social_share', {
    platform: 'twitter',
    route_segments: selectedSegments.length,
    route_points: routePoints.length
  });
  
  const text =
    "בדקו את מסלול הרכיבה שיצרתי במפת שבילי אופניים - גליל עליון וגולן!";
  window.open(
    `https://twitter.com/intent/tweet?text=${encodeURIComponent(text)}&url=${url}`,
    "_blank",
  );
}

function shareToFacebook(url) {
  // Track analytics event for Facebook sharing
  trackEvent('social_share', {
    platform: 'facebook',
    route_segments: selectedSegments.length,
    route_points: routePoints.length
  });
  
  window.open(`https://www.facebook.com/sharer/sharer.php?u=${url}`, "_blank");
}

function shareToWhatsApp(url) {
  // Track analytics event for WhatsApp sharing
  trackEvent('social_share', {
    platform: 'whatsapp',
    route_segments: selectedSegments.length,
    route_points: routePoints.length
  });
  
  const text =
    "בדקו את מסלול הרכיבה שיצרתי במפת שבילי אופניים - גליל עליון וגולן!";
  window.open(
    `https://wa.me/?text=${encodeURIComponent(text + " " + decodeURIComponent(url))}`,
    "_blank",
  );
}

function getRouteParameter() {
  const urlParams = new URLSearchParams(window.location.search);
  return urlParams.get("route");
}

function loadRouteFromUrl() {
  const routeParam = getRouteParameter();

  if (routeParam && segmentsData) {
    const decodedSegments = decodeRoute(routeParam);
    if (decodedSegments.length > 0) {
      // Track analytics event for route loading from URL
      trackEvent('route_loaded_from_url', {
        segments_count: decodedSegments.length,
        route_param_length: routeParam.length
      });
      
      selectedSegments = decodedSegments;
      // Wait a bit for map to be fully loaded before updating styles
      setTimeout(() => {
        updateSegmentStyles();
        updateRouteListAndDescription();
        focusMapOnRoute();
        hideRouteLoadingIndicator();
      }, 500);

      return true;
    } else {
      hideRouteLoadingIndicator();
    }
  }
  return false;
}

function showRouteLoadingIndicator() {
  const routeParam = getRouteParameter();

  if (!routeParam || !segmentsData) {
    return;
  }

  // Remove existing indicator if any
  const existing = document.getElementById("route-loading-indicator");
  if (existing) {
    existing.remove();
  }

  const indicator = document.createElement("div");
  indicator.id = "route-loading-indicator";
  indicator.className = "route-loading";
  indicator.innerHTML = "⏳ טוען מסלול...";

  const legendContainer = document.querySelector(".legend-container");
  legendContainer.appendChild(indicator);
}

function hideRouteLoadingIndicator() {
  const indicator = document.getElementById("route-loading-indicator");
  if (indicator) {
    indicator.remove();
  }
}

async function loadSegmentsData() {
  try {
    const response = await fetch("./segments.json");
    if (!response.ok) {
      throw new Error(`HTTP ${response.status}: ${response.statusText}`);
    }
    segmentsData = await response.json();
  } catch (error) {
    console.warn("Could not load segments.json:", error);
    // Initialize with empty object to prevent errors
    segmentsData = {};
  }
}

async function loadKMLFile() {
  try {
    await loadSegmentsData();
    showRouteLoadingIndicator();
    const response = await fetch("./bike_roads_v14.geojson");
    const geoJsonData = await response.json();
    await parseGeoJSON(geoJsonData);

    showExamplePoint();

    // Try to load route from URL after everything is loaded
    setTimeout(() => {
      loadRouteFromUrl();

      // Initialize tutorial after everything is loaded
      if (typeof initTutorial === "function") {
        initTutorial();
      }
    }, 1000);
  } catch (error) {
    document.getElementById("error-message").style.display = "block";
    document.getElementById("error-message").textContent =
      "Error loading GeoJSON file: " + error.message;
  }
}

async function parseGeoJSON(geoJsonData) {
  try {
    kmlData = JSON.stringify(geoJsonData);

    if (!geoJsonData.features || geoJsonData.features.length === 0) {
      document.getElementById("error-message").style.display = "block";
      document.getElementById("error-message").textContent =
        "No route segments found in the GeoJSON file.";
      return;
    }

    document.getElementById("error-message").style.display = "none";

    // Clear existing layers and sources
    routePolylines.forEach((polylineData) => {
      if (map.getLayer(polylineData.layerId)) {
        map.removeLayer(polylineData.layerId);
      }
      if (map.getSource(polylineData.layerId)) {
        map.removeSource(polylineData.layerId);
      }
    });
    routePolylines = [];

    let bounds = new mapboxgl.LngLatBounds();

    geoJsonData.features.forEach((feature) => {
      if (feature.geometry.type !== "LineString") return;

      const name = feature.properties.name || "Unnamed Route";
      const coordinates = feature.geometry.coordinates;

      // Convert coordinates from [lng, lat, elevation] to {lat, lng, elevation} objects
      const coordObjects = coordinates.map((coord) => ({
        lat: coord[1],
        lng: coord[0],
        elevation: coord[2], // Preserve elevation data if available
      }));

      // Extract style information from properties
      let originalColor =
        feature.properties.stroke ||
        feature.properties["stroke-color"] ||
        "#0288d1";

      // Convert colors according to specification
      if (originalColor === "#0288d1" || originalColor === "rgb(2, 136, 209)") {
        originalColor = "rgb(101, 170, 162)";
      } else if (
        originalColor == "#e6ee9c" ||
        originalColor === "rgb(230, 238, 156)"
      ) {
        originalColor = "rgb(138, 147, 158)";
      } else {
        originalColor = "rgb(174, 144, 103)";
      }

      // temporarily overriding weight and opacity:
      //let originalWeight = feature.properties['stroke-width'] || 3;
      //let originalOpacity = feature.properties['stroke-opacity'] || 0.8;
      let originalWeight = 3;
      let originalOpacity = 1.0;

      const layerId = `route-${name.replace(/\s+/g, "-").replace(/[^\w-]/g, "")}-${Date.now()}-${Math.random().toString(36).substr(2, 9)}`;

      // Add source and layer to map
      map.addSource(layerId, {
        type: "geojson",
        data: feature,
      });

      map.addLayer({
        id: layerId,
        type: "line",
        source: layerId,
        layout: {
          "line-join": "round",
          "line-cap": "round",
        },
        paint: {
          "line-color": originalColor,
          "line-width": originalWeight,
          "line-opacity": originalOpacity,
        },
      });

      // Store polyline data
      const polylineData = {
        segmentName: name,
        layerId: layerId,
        coordinates: coordObjects,
        originalStyle: {
          color: originalColor,
          weight: originalWeight,
          opacity: originalOpacity,
        },
      };
      routePolylines.push(polylineData);

      // Add coordinates to bounds for auto-fitting
      coordinates.forEach((coord) => bounds.extend(coord));

      // Add hover effects with segment name display
      map.on("mouseenter", layerId, (e) => {
        // Cursor is now managed by global mousemove handler
        if (!selectedSegments.includes(name)) {
          map.setPaintProperty(layerId, "line-width", originalWeight + 2);
          map.setPaintProperty(layerId, "line-opacity", 1);
        }

        // Get pre-calculated segment metrics
        const metrics = segmentMetrics[name];
        const segmentDistanceKm = metrics ? metrics.distanceKm : "0.0";
        const segmentElevationGain = metrics
          ? metrics.forward.elevationGain
          : 0;
        const segmentElevationLoss = metrics
          ? metrics.forward.elevationLoss
          : 0;

        // Update segment name display with details
        const segmentDisplay = document.getElementById("segment-name-display");
        segmentDisplay.innerHTML = `<strong>${name}</strong> <br> 📏 ${segmentDistanceKm} ק"מ • ⬆️ ${segmentElevationGain} מ' • ⬇️ ${segmentElevationLoss} מ'`;
        segmentDisplay.style.display = "block";

        // Show data points instead of legacy warnings
        const dataPoints = getSegmentDataPoints(name);
        if (dataPoints.length > 0) {
          segmentDisplay.innerHTML +=
            '<div style="margin-top: 5px; font-size: 12px;">';
          dataPoints.forEach((dataPoint) => {
            segmentDisplay.innerHTML += `<div style="margin: 2px 0; color: ${COLORS.WARNING_ORANGE};">${dataPoint.emoji} ${dataPoint.information}</div>`;
          });
          segmentDisplay.innerHTML += "</div>";
        }

        // Keep legacy warnings as fallback
        const segmentInfo = segmentsData[name];
        if (segmentInfo && dataPoints.length === 0) {
          if (segmentInfo.winter === false) {
            segmentDisplay.innerHTML += `<div style="color: ${COLORS.WARNING_ORANGE}; font-size: 12px; margin-top: 5px;">❄️ בוץ בחורף</div>`;
          }
          if (segmentInfo.warning) {
            segmentDisplay.innerHTML += `<div style="color: ${COLORS.WARNING_RED}; font-size: 12px; margin-top: 5px;">⚠️ ${segmentInfo.warning}</div>`;
          }
        }
      });

      // Add hover functionality for selected segments to show distance from start
      map.on("mousemove", layerId, (e) => {
        if (selectedSegments.includes(name)) {
          const hoverPoint = e.lngLat;
          const orderedCoords = getOrderedCoordinates();

          if (orderedCoords.length > 0) {
            // Find the closest point on this specific segment
            let minDistanceToSegment = Infinity;
            let closestPointOnSegment = null;
            let closestSegmentIndex = 0;

            // Find closest point on the current segment
            for (let i = 0; i < coordObjects.length - 1; i++) {
              const segmentStart = coordObjects[i];
              const segmentEnd = coordObjects[i + 1];

              // Calculate closest point on line segment
              const closestPoint = getClosestPointOnLineSegment(
                { lat: hoverPoint.lat, lng: hoverPoint.lng },
                segmentStart,
                segmentEnd,
              );

              const distance = getDistance(
                { lat: hoverPoint.lat, lng: hoverPoint.lng },
                closestPoint,
              );

              if (distance < minDistanceToSegment) {
                minDistanceToSegment = distance;
                closestPointOnSegment = closestPoint;
                closestSegmentIndex = i;
              }
            }

            if (closestPointOnSegment && minDistanceToSegment < 100) {
              // 100 meter threshold
              // Calculate distance from start of route to this point
              let distanceFromStart = 0;

              // Add distance from previous segments
              for (let i = 0; i < selectedSegments.length; i++) {
                const segName = selectedSegments[i];
                if (segName === name) break;

                const prevPolyline = routePolylines.find(
                  (p) => p.segmentName === segName,
                );
                if (prevPolyline) {
                  for (
                    let j = 0;
                    j < prevPolyline.coordinates.length - 1;
                    j++
                  ) {
                    distanceFromStart += getDistance(
                      prevPolyline.coordinates[j],
                      prevPolyline.coordinates[j + 1],
                    );
                  }
                }
              }

              // Add distance within current segment up to hover point
              for (let i = 0; i < closestSegmentIndex; i++) {
                distanceFromStart += getDistance(
                  coordObjects[i],
                  coordObjects[i + 1],
                );
              }

              // Add partial distance to closest point on segment
              const segmentStart = coordObjects[closestSegmentIndex];
              const segmentEnd = coordObjects[closestSegmentIndex + 1];
              const segmentLength = getDistance(segmentStart, segmentEnd);
              const distanceToClosest = getDistance(
                segmentStart,
                closestPointOnSegment,
              );
              const ratio = distanceToClosest / segmentLength;

              if (!isNaN(ratio) && ratio >= 0 && ratio <= 1) {
                distanceFromStart += distanceToClosest;
              }

              const distanceKm = (distanceFromStart / 1000).toFixed(1);

              // Show distance in top right display
              const segmentDisplay = document.getElementById(
                "segment-name-display",
              );
              segmentDisplay.innerHTML = `📍 מרחק מההתחלה: ${distanceKm} ק"מ`;
              segmentDisplay.style.display = "block";

              // Add visible circle marker at closest point
              if (window.hoverMarker) {
                window.hoverMarker.remove();
              }

              const el = document.createElement("div");
              el.className = "hover-circle";
              el.style.cssText = `
                width: 12px;
                height: 12px;
                background: ${COLORS.ELEVATION_MARKER};
                border: 3px solid white;
                border-radius: 50%;
                box-shadow: 0 2px 8px rgba(0,0,0,0.4);
                cursor: pointer;
              `;

              window.hoverMarker = new mapboxgl.Marker(el)
                .setLngLat([
                  closestPointOnSegment.lng,
                  closestPointOnSegment.lat,
                ])
                .addTo(map);
            }
          }
        }
      });

      map.on("mouseleave", layerId, () => {
        if (!selectedSegments.includes(name)) {
          map.setPaintProperty(layerId, "line-width", originalWeight);
          map.setPaintProperty(layerId, "line-opacity", originalOpacity);
        }

        // Hide segment name display
        const segmentDisplay = document.getElementById("segment-name-display");
        segmentDisplay.style.display = "none";

        // Remove hover marker
        if (window.hoverMarker) {
          window.hoverMarker.remove();
          window.hoverMarker = null;
        }
      });
    });

    // Pre-calculate all segment metrics for fast access
    preCalculateSegmentMetrics();

    // Initialize spatial index and populate it with all segments
    spatialIndex = new SpatialIndex();
    routePolylines.forEach((polylineData) => {
      spatialIndex.addSegment(polylineData);
    });

    // Initialize RouteManager and load data
    routeManager = new RouteManager();
    await routeManager.load(geoJsonData, segmentsData);

    // Initialize data markers
    await initDataMarkers();

    // Keep map at current position instead of auto-fitting to all segments
    // if (!bounds.isEmpty()) {
    //   map.fitBounds(bounds, { padding: 20 });
    // }
  } catch (error) {
    document.getElementById("error-message").style.display = "block";
    document.getElementById("error-message").textContent =
      "Error parsing GeoJSON file: " + error.message;
  }
}

// Helper function to calculate distance between two points
function getDistance(point1, point2) {
  const R = 6371e3; // Earth's radius in meters
  const φ1 = (point1.lat * Math.PI) / 180;
  const φ2 = (point2.lat * Math.PI) / 180;
  const Δφ = ((point2.lat - point1.lat) * Math.PI) / 180;
  const Δλ = ((point2.lng - point1.lng) * Math.PI) / 180;

  const a =
    Math.sin(Δφ / 2) * Math.sin(Δφ / 2) +
    Math.cos(φ1) * Math.cos(φ2) * Math.sin(Δλ / 2) * Math.sin(Δλ / 2);
  const c = 2 * Math.atan2(Math.sqrt(a), Math.sqrt(1 - a));

  return R * c;
}

// Function to smooth elevation values using distance-based window smoothing
function smoothElevations(coords, distanceWindow = 100) {
  if (coords.length === 0) {
    return coords;
  }

  // Ensure all coordinates have elevation values
  const coordsWithElevation = coords.map((coord) => {
    let elevation;
    if (coord.elevation !== undefined) {
      elevation = coord.elevation;
    } else {
      // Fallback calculation if elevation is not available
      elevation =
        200 + Math.sin(coord.lat * 10) * 100 + Math.cos(coord.lng * 8) * 50;
    }
    return {
      lat: coord.lat,
      lng: coord.lng,
      elevation: elevation,
    };
  });

  // Apply distance-based window smoothing
  const smoothedElevations = distanceWindowSmoothing(
    coordsWithElevation,
    distanceWindow,
    (index) => coordsWithElevation[index].elevation,
    (accumulated, start, end) => accumulated / (end - start + 1),
  );

  // Preserve original first and last elevations
  if (coordsWithElevation.length > 0) {
    smoothedElevations[0] = coordsWithElevation[0].elevation;
    smoothedElevations[coordsWithElevation.length - 1] =
      coordsWithElevation[coordsWithElevation.length - 1].elevation;
  }

  // Create smoothed coordinate objects
  const smoothed = coordsWithElevation.map((coord, index) => ({
    lat: coord.lat,
    lng: coord.lng,
    elevation: smoothedElevations[index],
  }));

  return smoothed;
}

// Distance-based window smoothing algorithm
function distanceWindowSmoothing(
  points,
  distanceWindow,
  accumulate,
  compute,
  remove = null,
) {
  let result = [];

  let start = 0,
    end = 0,
    accumulated = 0;

  for (let i = 0; i < points.length; i++) {
    // Remove points that are too far behind
    while (
      start + 1 < i &&
      getDistance(points[start], points[i]) > distanceWindow
    ) {
      if (remove) {
        accumulated -= remove(start);
      } else {
        accumulated -= accumulate(start);
      }
      start++;
    }

    // Add points that are within distance ahead
    while (
      end < points.length &&
      getDistance(points[i], points[end]) <= distanceWindow
    ) {
      accumulated += accumulate(end);
      end++;
    }

    result[i] = compute(accumulated, start, end - 1);
  }

  return result;
}

// Pre-calculate all segment metrics for fast access
function preCalculateSegmentMetrics() {
  segmentMetrics = {};

  routePolylines.forEach((polylineData) => {
    const coords = polylineData.coordinates;
    const segmentName = polylineData.segmentName;

    // Calculate distance
    let distance = 0;
    for (let i = 0; i < coords.length - 1; i++) {
      distance += getDistance(coords[i], coords[i + 1]);
    }

    // Apply elevation smoothing before calculating gains/losses
    const smoothedCoords = smoothElevations(coords, 100);

    // Calculate elevation gains and losses in both directions using smoothed data
    let elevationGainForward = 0;
    let elevationLossForward = 0;
    let elevationGainReverse = 0;
    let elevationLossReverse = 0;

    // Forward direction using smoothed elevations with minimum threshold
    const minElevationChange = 1.0; // Ignore elevation changes smaller than 1 meter

    for (let i = 0; i < smoothedCoords.length - 1; i++) {
      const currentElevation = smoothedCoords[i].elevation;
      const nextElevation = smoothedCoords[i + 1].elevation;

      const elevationChange = nextElevation - currentElevation;

      // Only count elevation changes that meet the minimum threshold
      if (Math.abs(elevationChange) >= minElevationChange) {
        if (elevationChange > 0) {
          elevationGainForward += elevationChange;
        } else {
          elevationLossForward += Math.abs(elevationChange);
        }
      }
    }

    // Reverse direction (just swap the gains and losses)
    elevationGainReverse = elevationLossForward;
    elevationLossReverse = elevationGainForward;

    // Store pre-calculated metrics
    segmentMetrics[segmentName] = {
      distance: distance,
      distanceKm: (distance / 1000).toFixed(1),
      forward: {
        elevationGain: Math.round(elevationGainForward),
        elevationLoss: Math.round(elevationLossForward),
      },
      reverse: {
        elevationGain: Math.round(elevationGainReverse),
        elevationLoss: Math.round(elevationLossReverse),
      },
      startPoint: coords[0],
      endPoint: coords[coords.length - 1],
      smoothedCoords: smoothedCoords, // Store smoothed coordinates for elevation profile
    };
  });
}

// Helper function to calculate distance from point to line segment
function distanceToLineSegment(point, lineStart, lineEnd) {
  const A = point.lng - lineStart.lng;
  const B = point.lat - lineStart.lat;
  const C = lineEnd.lng - lineStart.lng;
  const D = lineEnd.lat - lineStart.lat;

  const dot = A * C + B * D;
  const lenSq = C * C + D * D;
  let param = -1;
  if (lenSq !== 0) {
    param = dot / lenSq;
  }

  let xx, yy;
  if (param < 0) {
    xx = lineStart.lng;
    yy = lineStart.lat;
  } else if (param > 1) {
    xx = lineEnd.lng;
    yy = lineEnd.lat;
  } else {
    xx = lineStart.lng + param * C;
    yy = lineStart.lat + param * D;
  }

  return getDistance(point, { lat: yy, lng: xx });
}

// Helper function to calculate distance from point to line segment in pixels
function distanceToLineSegmentPixels(point, lineStart, lineEnd) {
  const A = point.x - lineStart.x;
  const B = point.y - lineStart.y;
  const C = lineEnd.x - lineStart.x;
  const D = lineEnd.y - lineStart.y;

  const dot = A * C + B * D;
  const lenSq = C * C + D * D;
  let param = -1;
  if (lenSq !== 0) {
    param = dot / lenSq;
  }

  let xx, yy;
  if (param < 0) {
    xx = lineStart.x;
    yy = lineStart.y;
  } else if (param > 1) {
    xx = lineEnd.x;
    yy = lineEnd.y;
  } else {
    xx = lineStart.x + param * C;
    yy = lineStart.y + param * D;
  }

  const dx = point.x - xx;
  const dy = point.y - yy;
  return Math.sqrt(dx * dx + dy * dy);
}

// Helper function to find closest point on line segment
function getClosestPointOnLineSegment(point, lineStart, lineEnd) {
  const A = point.lng - lineStart.lng;
  const B = point.lat - lineStart.lat;
  const C = lineEnd.lng - lineStart.lng;
  const D = lineEnd.lat - lineStart.lat;

  const dot = A * C + B * D;
  const lenSq = C * C + D * D;
  let param = -1;
  if (lenSq !== 0) {
    param = dot / lenSq;
  }

  let xx, yy;
  if (param < 0) {
    xx = lineStart.lng;
    yy = lineStart.lat;
  } else if (param > 1) {
    xx = lineEnd.lng;
    yy = lineEnd.lat;
  } else {
    xx = lineStart.lng + param * C;
    yy = lineStart.lat + param * D;
  }

  return { lat: yy, lng: xx };
}

// Function to check if route is continuous and find first broken segment
function checkRouteContinuity() {
  if (selectedSegments.length <= 1) {
    return { isContinuous: true, brokenSegmentIndex: -1 };
  }

  const tolerance = 100; // 100 meters tolerance
  const orderedCoords = getOrderedCoordinates();

  if (orderedCoords.length === 0) {
    return { isContinuous: true, brokenSegmentIndex: -1 };
  }

  // Check gaps in the ordered coordinates by looking at distances between consecutive segments
  let coordIndex = 0;

  for (let i = 0; i < selectedSegments.length - 1; i++) {
    const currentSegmentName = selectedSegments[i];
    const nextSegmentName = selectedSegments[i + 1];

    const currentPolyline = routePolylines.find(
      (p) => p.segmentName === currentSegmentName,
    );
    const nextPolyline = routePolylines.find(
      (p) => p.segmentName === nextSegmentName,
    );

    if (!currentPolyline || !nextPolyline) {
      continue;
    }

    // Find where current segment ends in ordered coordinates
    const currentSegmentLength = currentPolyline.coordinates.length;
    const currentSegmentEndIndex = coordIndex + currentSegmentLength - 1;

    // Check if we have enough coordinates
    if (currentSegmentEndIndex >= orderedCoords.length - 1) {
      return { isContinuous: false, brokenSegmentIndex: i };
    }

    const currentEnd = orderedCoords[currentSegmentEndIndex];
    const nextStart = orderedCoords[currentSegmentEndIndex + 1];

    const distance = getDistance(currentEnd, nextStart);

    // If distance is greater than tolerance, route is broken
    if (distance > tolerance) {
      return { isContinuous: false, brokenSegmentIndex: i };
    }

    // Move to next segment in ordered coordinates
    // Skip first coordinate of next segment if segments are well connected to avoid duplication
    coordIndex += currentSegmentLength;
    if (distance <= 50) {
      // Well connected segments
      coordIndex -= 1; // Account for coordinate that was skipped in getOrderedCoordinates
    }
  }

  return { isContinuous: true, brokenSegmentIndex: -1 };
}

// Function to check if any selected segments have winter warning and find all of them
function hasWinterSegments() {
  const winterSegments = [];
  for (let i = 0; i < selectedSegments.length; i++) {
    const segmentInfo = segmentsData[selectedSegments[i]];
    if (segmentInfo && segmentInfo.winter === false) {
      winterSegments.push(selectedSegments[i]);
    }
  }
  return {
    hasWinter: winterSegments.length > 0,
    winterSegments: winterSegments,
    count: winterSegments.length,
  };
}

// Function to check if any selected segments have warnings and find all of them
function hasSegmentWarnings() {
  const warningSegments = [];
  for (let i = 0; i < selectedSegments.length; i++) {
    const segmentName = selectedSegments[i];
    const dataPoints = getSegmentDataPoints(segmentName);

    // Check if segment has any data points (warnings, payment, gates, etc.)
    if (dataPoints.length > 0) {
      warningSegments.push(segmentName);
    } else {
      // Fallback to legacy warning system
      const segmentInfo = segmentsData[segmentName];
      if (segmentInfo && segmentInfo.warning) {
        warningSegments.push(segmentName);
      }
    }
  }
  return {
    hasWarnings: warningSegments.length > 0,
    warningSegments: warningSegments,
    count: warningSegments.length,
  };
}

// Function to update route warning visibility
function updateRouteWarning() {
  const routeWarning = document.getElementById("route-warning");
  const winterWarning = document.getElementById("winter-warning");
  const segmentWarning = document.getElementById("segment-warning");

  const continuityResult = checkRouteContinuity();
  const winterResult = hasWinterSegments();
  const warningsResult = hasSegmentWarnings();

  // Show broken route warning
  if (selectedSegments.length > 1 && !continuityResult.isContinuous) {
    routeWarning.style.display = "block";
  } else {
    routeWarning.style.display = "none";
  }

  // Show winter warning with count
  if (winterResult.hasWinter) {
    const countText = winterResult.count > 1 ? ` (${winterResult.count})` : "";
    winterWarning.innerHTML = `❄️בוץ בחורף${countText}`;
    winterWarning.style.display = "block";

    // Reset winter warning cycling index when warnings change
    if (
      !window.winterWarningIndex ||
      winterResult.winterSegments.length !== window.lastWinterCount
    ) {
      window.winterWarningIndex = 0;
      window.lastWinterCount = winterResult.winterSegments.length;
    }
  } else {
    winterWarning.style.display = "none";
    window.winterWarningIndex = 0;
    window.lastWinterCount = 0;
  }

  // Show segment warnings indicator with count
  if (warningsResult.hasWarnings) {
    const countText =
      warningsResult.count > 1 ? ` (${warningsResult.count})` : "";
    segmentWarning.innerHTML = `⚠️ מידע חשוב ${countText}`;
    segmentWarning.style.display = "block";

    // Reset segment warning cycling index when warnings change
    if (
      !window.segmentWarningIndex ||
      warningsResult.warningSegments.length !== window.lastWarningCount
    ) {
      window.segmentWarningIndex = 0;
      window.lastWarningCount = warningsResult.warningSegments.length;
    }
  } else {
    segmentWarning.style.display = "none";
    window.segmentWarningIndex = 0;
    window.lastWarningCount = 0;
  }
}

// Function to focus on a specific segment
function focusOnSegment(segmentName) {
  const polyline = routePolylines.find((p) => p.segmentName === segmentName);
  if (!polyline) return;
  
  // Track analytics event for segment focus
  trackEvent('segment_focus', {
    segment_name: segmentName,
    source: 'recommendation_click'
  });

  const coords = polyline.coordinates;
  if (coords.length === 0) return;

  returnToStartingPosition();

  // Show segment details in display
  const metrics = segmentMetrics[segmentName];
  const segmentDistanceKm = metrics ? metrics.distanceKm : "0.0";
  const segmentElevationGain = metrics ? metrics.forward.elevationGain : 0;
  const segmentElevationLoss = metrics ? metrics.forward.elevationLoss : 0;

  const segmentDisplay = document.getElementById("segment-name-display");
  segmentDisplay.innerHTML = `<strong>${segmentName}</strong> <br> 📏 ${segmentDistanceKm} ק"מ • ⬆️ ${segmentElevationGain} מ' • ⬇️ ${segmentElevationLoss} מ'`;

  // Show data points instead of legacy warnings
  const dataPoints = getSegmentDataPoints(segmentName);
  if (dataPoints.length > 0) {
    segmentDisplay.innerHTML +=
      '<div style="margin-top: 5px; font-size: 12px;">';
    dataPoints.forEach((dataPoint) => {
      segmentDisplay.innerHTML += `<div style="margin: 2px 0; color: ${COLORS.WARNING_ORANGE};">${dataPoint.emoji} ${dataPoint.information}</div>`;
    });
    segmentDisplay.innerHTML += "</div>";
  }

  // Keep legacy warnings as fallback
  const segmentInfo = segmentsData[segmentName];
  if (segmentInfo && dataPoints.length === 0) {
    if (segmentInfo.winter === false) {
      segmentDisplay.innerHTML += `<div style="color: ${COLORS.WARNING_ORANGE}; font-size: 12px; margin-top: 5px;">❄️ בוץ בחורף</div>`;
    }
    if (segmentInfo.warning) {
      segmentDisplay.innerHTML += `<div style="color: ${COLORS.WARNING_RED}; font-size: 12px; margin-top: 5px;">⚠️ ${segmentInfo.warning}</div>`;
    }
  }

  segmentDisplay.style.display = "block";

  // Calculate bounds for the segment
  let minLat = coords[0].lat,
    maxLat = coords[0].lat;
  let minLng = coords[0].lng,
    maxLng = coords[0].lng;

  coords.forEach((coord) => {
    minLat = Math.min(minLat, coord.lat);
    maxLat = Math.max(maxLat, coord.lat);
    minLng = Math.min(minLng, coord.lng);
    maxLng = Math.max(maxLng, coord.lng);
  });

  // Add some padding around the segment
  const latPadding = (maxLat - minLat) * 0.3 || 0.005;
  const lngPadding = (maxLng - minLng) * 0.3 || 0.005;

  const bounds = new mapboxgl.LngLatBounds(
    [minLng - lngPadding, minLat - latPadding],
    [maxLng + lngPadding, maxLat + latPadding],
  );

  // Zoom to fit the segment bounds with minimum zoom limit
  map.fitBounds(bounds, {
    padding: 50,
    duration: 1000,
    maxZoom: MIN_ZOOM_LEVEL,
  });

  // Highlight the segment after a short delay to allow map to zoom
  setTimeout(() => {
    const layerId = polyline.layerId;
    const originalColor = map.getPaintProperty(layerId, "line-color");
    const originalWidth = map.getPaintProperty(layerId, "line-width");

    let blinkCount = 0;
    const maxBlinks = 4; // 2 complete blinks (on-off-on-off)

    const blinkInterval = setInterval(() => {
      if (blinkCount % 2 === 0) {
        // Blink on - highlight with white
        map.setPaintProperty(layerId, "line-color", COLORS.HIGHLIGHT_WHITE);
        map.setPaintProperty(layerId, "line-width", originalWidth + 4);
      } else {
        // Blink off - return to original/selected color
        if (selectedSegments.includes(segmentName)) {
          map.setPaintProperty(layerId, "line-color", COLORS.SEGMENT_SELECTED);
          map.setPaintProperty(
            layerId,
            "line-width",
            polyline.originalStyle.weight + 1,
          );
        } else {
          map.setPaintProperty(
            layerId,
            "line-color",
            polyline.originalStyle.color,
          );
          map.setPaintProperty(
            layerId,
            "line-width",
            polyline.originalStyle.weight,
          );
        }
      }

      blinkCount++;

      // Stop blinking after maxBlinks and ensure final state is correct
      if (blinkCount >= maxBlinks) {
        clearInterval(blinkInterval);

        // Final state - ensure it's in the correct color
        if (selectedSegments.includes(segmentName)) {
          map.setPaintProperty(layerId, "line-color", COLORS.SEGMENT_SELECTED);
          map.setPaintProperty(
            layerId,
            "line-width",
            polyline.originalStyle.weight + 1,
          );
        } else {
          map.setPaintProperty(
            layerId,
            "line-color",
            polyline.originalStyle.color,
          );
          map.setPaintProperty(
            layerId,
            "line-width",
            polyline.originalStyle.weight,
          );
        }
      }
    }, 250); // 250ms intervals = 4 blinks in 1 second
  }, 200);
}

// Function to focus map on the entire selected route
function focusMapOnRoute() {
  if (selectedSegments.length === 0) {
    return;
  }

  // Calculate bounds for all selected segments
  let bounds = new mapboxgl.LngLatBounds();
  let hasCoordinates = false;

  selectedSegments.forEach((segmentName) => {
    const polyline = routePolylines.find((p) => p.segmentName === segmentName);
    if (polyline && polyline.coordinates.length > 0) {
      polyline.coordinates.forEach((coord) => {
        bounds.extend([coord.lng, coord.lat]);
        hasCoordinates = true;
      });
    }
  });

  if (hasCoordinates && !bounds.isEmpty()) {
    // Zoom to fit the route bounds with padding
    map.fitBounds(bounds, {
      padding: 80,
      duration: 1500,
      maxZoom: 14, // Don't zoom in too much for long routes
    });
  }
}

// Function to load route from encoding and select segments (with undo stack management)
function loadRouteFromEncoding(routeEncoding) {
  if (!routeEncoding || !segmentsData) {
    console.warn("Invalid route encoding or segments data not loaded");
    return false;
  }

  try {
    const decodedSegments = decodeRoute(routeEncoding);
    if (decodedSegments.length === 0) {
      console.warn("No segments decoded from route encoding");
      return false;
    }

    // Save current state for undo if there are currently selected segments
    if (selectedSegments.length > 0) {
      saveState();
    }

    // Clear existing selections
    selectedSegments = [];

    // Reset all segment styles to original
    routePolylines.forEach((polylineData) => {
      const layerId = polylineData.layerId;
      if (map.getLayer && map.getLayer(layerId)) {
        map.setPaintProperty(
          layerId,
          "line-color",
          polylineData.originalStyle.color,
        );
        map.setPaintProperty(
          layerId,
          "line-width",
          polylineData.originalStyle.weight,
        );
      }
    });

    // Add decoded segments to selection
    selectedSegments = [...decodedSegments];

    // Update visual styles and UI
    updateSegmentStyles();
    updateRouteListAndDescription();
    updateUndoRedoButtons();

    // Focus map on the loaded route
    setTimeout(() => {
      focusMapOnRoute();
    }, 200);

    return true;
  } catch (error) {
    console.error("Error loading route from encoding:", error);
    return false;
  }
}

// Function to order coordinates based on route connectivity
function getOrderedCoordinates() {
  if (selectedSegments.length === 0) {
    return [];
  }

  let orderedCoords = [];

  for (let i = 0; i < selectedSegments.length; i++) {
    const segmentName = selectedSegments[i];
    const polyline = routePolylines.find((p) => p.segmentName === segmentName);

    if (!polyline) {
      continue;
    }

    let coords = [...polyline.coordinates];

    // For the first segment, check if we need to orient it correctly
    if (i === 0) {
      // If there's a second segment, orient the first segment to connect better
      if (selectedSegments.length > 1) {
        const nextSegmentName = selectedSegments[1];
        const nextPolyline = routePolylines.find(
          (p) => p.segmentName === nextSegmentName,
        );

        if (nextPolyline) {
          const nextCoords = nextPolyline.coordinates;
          const firstStart = coords[0];
          const firstEnd = coords[coords.length - 1];
          const nextStart = nextCoords[0];
          const nextEnd = nextCoords[nextCoords.length - 1];

          // Calculate all possible connection distances
          const distances = [
            getDistance(firstEnd, nextStart), // first end to next start
            getDistance(firstEnd, nextEnd), // first end to next end
            getDistance(firstStart, nextStart), // first start to next start
            getDistance(firstStart, nextEnd), // first start to next end
          ];

          const minDistance = Math.min(...distances);
          const minIndex = distances.indexOf(minDistance);

          // If the best connection is from first start, reverse the first segment
          if (minIndex === 2 || minIndex === 3) {
            coords.reverse();
          }
        }
      }
      orderedCoords = [...coords];
    } else {
      // For subsequent segments, determine which end connects better
      const lastPoint = orderedCoords[orderedCoords.length - 1];
      const segmentStart = coords[0];
      const segmentEnd = coords[coords.length - 1];

      const distanceToStart = getDistance(lastPoint, segmentStart);
      const distanceToEnd = getDistance(lastPoint, segmentEnd);

      // If the end is closer, reverse the coordinates
      if (distanceToEnd < distanceToStart) {
        coords.reverse();
      }

      // Add coordinates with better duplication handling
      const firstPoint = coords[0];
      const connectionDistance = getDistance(lastPoint, firstPoint);

      // If segments are well connected (within 50 meters), skip first point to avoid duplication
      // If segments are far apart (gap > 50 meters), include all points to show the gap
      if (connectionDistance <= 50) {
        orderedCoords.push(...coords.slice(1));
      } else {
        orderedCoords.push(...coords);
      }
    }
  }

  return orderedCoords;
}

// Function to generate elevation profile
function generateElevationProfile() {
  const orderedCoords = getOrderedCoordinates();
  if (orderedCoords.length === 0) return "";

  let elevationHtml = '<div class="elevation-profile">';
  elevationHtml += "<h4>גרף גובה (Elevation Profile)</h4>";
  elevationHtml +=
    '<div class="elevation-chart" id="elevation-chart" style="position: relative;">';

  const totalDistance = orderedCoords.reduce((total, coord, index) => {
    if (index === 0) return 0;
    return total + getDistance(orderedCoords[index - 1], coord);
  }, 0);

  if (totalDistance === 0) {
    elevationHtml += "</div></div>";
    return elevationHtml;
  }

  // Create continuous elevation profile with interpolation
  const profileWidth = 300; // pixels
  const elevationData = [];

  // First, apply smoothing to the entire route coordinates and calculate elevation for all coordinates
  const routeWithElevation = orderedCoords.map((coord) => {
    let elevation;
    if (coord.elevation !== undefined) {
      elevation = coord.elevation;
    } else {
      // Fallback: calculate elevation based on position (simulated)
      elevation =
        200 + Math.sin(coord.lat * 10) * 100 + Math.cos(coord.lng * 8) * 50;
    }
    return { ...coord, elevation };
  });

  // Apply smoothing to the entire route
  const smoothedRouteCoords = smoothElevations(routeWithElevation, 100); // Slightly larger window for route-level smoothing

  const coordsWithElevation = smoothedRouteCoords.map((coord, index) => {
    const distance =
      index === 0
        ? 0
        : smoothedRouteCoords.slice(0, index + 1).reduce((total, c, idx) => {
            if (idx === 0) return 0;
            return total + getDistance(smoothedRouteCoords[idx - 1], c);
          }, 0);
    return { ...coord, distance };
  });

  // Find min/max elevation
  let minElevation = Math.min(...coordsWithElevation.map((c) => c.elevation));
  let maxElevation = Math.max(...coordsWithElevation.map((c) => c.elevation));
  const elevationRange = maxElevation - minElevation || 100;

  // Create continuous profile by interpolating between points
  for (let x = 0; x <= profileWidth; x++) {
    const distanceAtX = (x / profileWidth) * totalDistance;

    // Find the two closest points to interpolate between
    let beforePoint = null;
    let afterPoint = null;

    for (let i = 0; i < coordsWithElevation.length - 1; i++) {
      if (
        coordsWithElevation[i].distance <= distanceAtX &&
        coordsWithElevation[i + 1].distance >= distanceAtX
      ) {
        beforePoint = coordsWithElevation[i];
        afterPoint = coordsWithElevation[i + 1];
        break;
      }
    }

    let elevation, coord;
    if (beforePoint && afterPoint && beforePoint !== afterPoint) {
      // Interpolate elevation and coordinates
      const ratio =
        (distanceAtX - beforePoint.distance) /
        (afterPoint.distance - beforePoint.distance);
      elevation =
        beforePoint.elevation +
        (afterPoint.elevation - beforePoint.elevation) * ratio;
      coord = {
        lat: beforePoint.lat + (afterPoint.lat - beforePoint.lat) * ratio,
        lng: beforePoint.lng + (afterPoint.lng - beforePoint.lng) * ratio,
      };
    } else if (beforePoint) {
      elevation = beforePoint.elevation;
      coord = beforePoint;
    } else {
      elevation = coordsWithElevation[0].elevation;
      coord = coordsWithElevation[0];
    }

    const heightPercent = Math.max(
      5,
      ((elevation - minElevation) / elevationRange) * 80 + 10,
    );
    const distancePercent = (x / profileWidth) * 100;

    elevationData.push({
      elevation,
      distance: distanceAtX,
      coord,
      heightPercent,
      distancePercent,
      pixelX: x,
    });
  }

  // Create continuous elevation profile using SVG path
  let pathData = "";
  elevationData.forEach((point, index) => {
    const x = point.distancePercent;
    const y = 100 - point.heightPercent; // Flip Y coordinate for SVG

    if (index === 0) {
      pathData += `M ${x} ${y}`;
    } else {
      pathData += ` L ${x} ${y}`;
    }
  });

  // Close the path to create a filled area
  pathData += ` L 100 100 L 0 100 Z`;

  // Add SVG for continuous elevation profile with proper viewBox
  elevationHtml += `
    <svg width="100%" height="100%" viewBox="0 0 100 100" preserveAspectRatio="none" style="position: absolute; top: 0; left: 0;">
      <defs>
        <linearGradient id="elevationGradient" x1="0%" y1="100%" x2="0%" y2="0%">
          <stop offset="0%" style="stop-color:#748873;stop-opacity:1" />
          <stop offset="33%" style="stop-color:#D1A980;stop-opacity:1" />
          <stop offset="66%" style="stop-color:#E5E0D8;stop-opacity:1" />
          <stop offset="100%" style="stop-color:#F8F8F8;stop-opacity:1" />
        </linearGradient>
      </defs>
      <path d="${pathData}" fill="url(#elevationGradient)" stroke="#748873" stroke-width="0.5"/>
    </svg>
  `;

  // Add invisible hover overlay that covers the entire height
  elevationHtml +=
    '<div class="elevation-hover-overlay" style="position: absolute; top: 0; left: 0; width: 100%; height: 100%; cursor: pointer;"></div>';

  elevationHtml += "</div>";
  elevationHtml += '<div class="elevation-labels">';
  elevationHtml += `<span class="distance-label">${(totalDistance / 1000).toFixed(1)} ק"מ</span>`;
  elevationHtml += '<span class="distance-label">0 ק"מ</span>';
  elevationHtml += "</div>";
  elevationHtml += "</div>";

  // Store elevation data globally for hover functionality
  window.currentElevationData = elevationData;
  window.currentTotalDistance = totalDistance;

  return elevationHtml;
}

function updateRouteListAndDescription() {
  const routeDescription = document.getElementById("route-description");
  const downloadButton = document.getElementById("download-gpx");
  const descriptionPanel = document.getElementById("route-description-panel");

  if (selectedSegments.length === 0 && routePoints.length === 0) {
    routeDescription.innerHTML =
      "לחץ על המפה ליד קטעי דרך כדי לבנות את המסלול שלך.";
    downloadButton.disabled = true;
    updateRouteWarning();
    updateUndoRedoButtons(); // Update reset button state
    descriptionPanel.style.display = "none"; // Hide description panel
    return;
  } else {
    descriptionPanel.style.display = "block"; // Ensure description panel is visible when segments are selected
  }

  // Calculate total distance using pre-calculated data
  let totalDistance = 0;
  let totalElevationGain = 0;
  let totalElevationLoss = 0;

  selectedSegments.forEach((segmentName) => {
    const metrics = segmentMetrics[segmentName];
    if (metrics) {
      totalDistance += metrics.distance;
    }
  });

  // Calculate elevation changes using pre-calculated data and smart directionality
  totalElevationGain = 0;
  totalElevationLoss = 0;

  // Determine directionality for each segment and use pre-calculated elevation data
  for (let segIndex = 0; segIndex < selectedSegments.length; segIndex++) {
    const segmentName = selectedSegments[segIndex];
    const metrics = segmentMetrics[segmentName];

    if (!metrics) continue;

    let isReversed = false;

    // Determine if this segment needs to be reversed based on connectivity
    if (segIndex > 0) {
      // Get connection info from previous segment
      const prevSegmentName = selectedSegments[segIndex - 1];
      const prevMetrics = segmentMetrics[prevSegmentName];

      if (prevMetrics) {
        // Use pre-calculated endpoints to determine connectivity
        const prevStart = prevMetrics.startPoint;
        const prevEnd = prevMetrics.endPoint;
        const currentStart = metrics.startPoint;
        const currentEnd = metrics.endPoint;

        // Check which connection makes more sense based on previous segment's orientation
        let prevLastPoint;
        if (segIndex === 1) {
          // For the first connection, determine previous segment's orientation
          if (selectedSegments.length > 1) {
            const nextSegmentName = selectedSegments[1];
            const nextMetrics = segmentMetrics[nextSegmentName];

            if (nextMetrics) {
              const distances = [
                getDistance(prevEnd, currentStart),
                getDistance(prevEnd, currentEnd),
                getDistance(prevStart, currentStart),
                getDistance(prevStart, currentEnd),
              ];

              const minIndex = distances.indexOf(Math.min(...distances));
              prevLastPoint =
                minIndex === 2 || minIndex === 3 ? prevStart : prevEnd;
            } else {
              prevLastPoint = prevEnd;
            }
          } else {
            prevLastPoint = prevEnd;
          }
        } else {
          // For subsequent segments, assume the previous one ended correctly
          prevLastPoint = prevEnd; // This would need to be tracked better, but simplified for now
        }

        const distanceToStart = getDistance(prevLastPoint, currentStart);
        const distanceToEnd = getDistance(prevLastPoint, currentEnd);

        isReversed = distanceToEnd < distanceToStart;
      }
    } else if (selectedSegments.length > 1) {
      // For first segment, check orientation with second segment
      const nextSegmentName = selectedSegments[1];
      const nextMetrics = segmentMetrics[nextSegmentName];

      if (nextMetrics) {
        const firstStart = metrics.startPoint;
        const firstEnd = metrics.endPoint;
        const nextStart = nextMetrics.startPoint;
        const nextEnd = nextMetrics.endPoint;

        const distances = [
          getDistance(firstEnd, nextStart),
          getDistance(firstEnd, nextEnd),
          getDistance(firstStart, nextStart),
          getDistance(firstStart, nextEnd),
        ];

        const minIndex = distances.indexOf(Math.min(...distances));
        isReversed = minIndex === 2 || minIndex === 3;
      }
    }

    // Use pre-calculated elevation data based on direction
    if (isReversed) {
      totalElevationGain += metrics.reverse.elevationGain;
      totalElevationLoss += metrics.reverse.elevationLoss;
    } else {
      totalElevationGain += metrics.forward.elevationGain;
      totalElevationLoss += metrics.forward.elevationLoss;
    }
  }

  totalElevationGain = Math.round(totalElevationGain);
  totalElevationLoss = Math.round(totalElevationLoss);

  const totalDistanceKm = (totalDistance / 1000).toFixed(1);

  const elevationProfile = generateElevationProfile();

  routeDescription.innerHTML = `
    <strong>מרחק:</strong> ${totalDistanceKm} ק"מ • <strong>⬆️</strong> ${totalElevationGain} מ' • <strong>⬇️</strong> ${totalElevationLoss} מ'
    ${elevationProfile}
  `;

  downloadButton.disabled = false;
  updateRouteWarning();
  updateUndoRedoButtons(); // Update reset button state

  // Add elevation profile hover functionality after DOM is updated
  setTimeout(() => {
    const elevationOverlay = document.querySelector(".elevation-hover-overlay");
    if (elevationOverlay && window.currentElevationData) {
      // Common function to handle both mouse and touch events
      const handleElevationInteraction = (clientX) => {
        const rect = elevationOverlay.getBoundingClientRect();
        const x = clientX - rect.left;
        const xPercent = (x / rect.width) * 100;

        // Find closest elevation data point
        let closestPoint = null;
        let minDistance = Infinity;

        window.currentElevationData.forEach((point) => {
          const distance = Math.abs(point.distancePercent - xPercent);
          if (distance < minDistance) {
            minDistance = distance;
            closestPoint = point;
          }
        });

        if (closestPoint) {
          // Remove existing elevation marker if any
          if (window.elevationMarker) {
            window.elevationMarker.remove();
          }

          // Create red circle marker
          const el = document.createElement("div");
          el.className = "elevation-marker";
          el.style.cssText = `
            width: 16px;
            height: 16px;
            background: ${COLORS.ELEVATION_MARKER};
            border: 3px solid white;
            border-radius: 50%;
            box-shadow: 0 2px 8px rgba(255, 0, 0, 0.6);
            cursor: pointer;
          `;

          window.elevationMarker = new mapboxgl.Marker(el)
            .setLngLat([closestPoint.coord.lng, closestPoint.coord.lat])
            .addTo(map);

          // Update segment display with elevation info
          const segmentDisplay = document.getElementById(
            "segment-name-display",
          );
          segmentDisplay.innerHTML = `📍 מרחק: ${(closestPoint.distance / 1000).toFixed(1)} km • גובה: ${Math.round(closestPoint.elevation)} m`;
          segmentDisplay.style.display = "block";
        }
      };

      const handleElevationLeave = () => {
        // Remove elevation marker
        if (window.elevationMarker) {
          window.elevationMarker.remove();
          window.elevationMarker = null;
        }

        // Hide segment display
        const segmentDisplay = document.getElementById("segment-name-display");
        segmentDisplay.style.display = "none";
      };

      // Mouse events for desktop
      elevationOverlay.addEventListener("mousemove", (e) => {
        handleElevationInteraction(e.clientX);
      });

      elevationOverlay.addEventListener("mouseleave", handleElevationLeave);

      // Touch events for mobile
      elevationOverlay.addEventListener("touchstart", (e) => {
        e.preventDefault(); // Prevent scrolling
        const touch = e.touches[0];
        handleElevationInteraction(touch.clientX);
      });

      elevationOverlay.addEventListener("touchmove", (e) => {
        e.preventDefault(); // Prevent scrolling
        const touch = e.touches[0];
        handleElevationInteraction(touch.clientX);
      });

      elevationOverlay.addEventListener("touchend", (e) => {
        e.preventDefault();
        // Don't hide immediately on touch end to allow viewing
        // Instead, hide after a delay
        setTimeout(handleElevationLeave, 2000);
      });

      elevationOverlay.addEventListener("touchcancel", (e) => {
        e.preventDefault();
        handleElevationLeave();
      });
    }
  }, 100);
}

function removeSegment(segmentName) {
  const index = selectedSegments.indexOf(segmentName);
  if (index > -1) {
    saveState();
    selectedSegments.splice(index, 1);

    // Reset polyline to original style
    const polyline = routePolylines.find((p) => p.segmentName === segmentName);
    if (polyline) {
      map.setPaintProperty(
        polyline.layerId,
        "line-color",
        polyline.originalStyle.color,
      );
      map.setPaintProperty(
        polyline.layerId,
        "line-width",
        polyline.originalStyle.weight,
      );
    }

    updateSegmentStyles();
    updateRouteListAndDescription();
    updateRouteWarning(); // Ensure warnings are updated after removal
    clearRouteFromUrl(); // Clear route parameter when removing segments
  }
}

// Function to calculate bounding box of all segments
function getSegmentsBoundingBox() {
  if (!routePolylines || routePolylines.length === 0) {
    return null;
  }

  let minLat = Infinity,
    maxLat = -Infinity;
  let minLng = Infinity,
    maxLng = -Infinity;

  routePolylines.forEach((polylineData) => {
    polylineData.coordinates.forEach((coord) => {
      minLat = Math.min(minLat, coord.lat);
      maxLat = Math.max(maxLat, coord.lat);
      minLng = Math.min(minLng, coord.lng);
      maxLng = Math.max(maxLng, coord.lng);
    });
  });

  // Extend by approximately 5km (roughly 0.045 degrees)
  const extension = 0.045;

  return {
    minLat: minLat - extension,
    maxLat: maxLat + extension,
    minLng: minLng - extension,
    maxLng: maxLng + extension,
  };
}

// Function to check if point is within bounding box
function isPointWithinBounds(lat, lng, bounds) {
  return (
    lat >= bounds.minLat &&
    lat <= bounds.maxLat &&
    lng >= bounds.minLng &&
    lng <= bounds.maxLng
  );
}

// Function to zoom out and show all segments
function zoomToShowAllSegments() {
  if (!routePolylines || routePolylines.length === 0) {
    return;
  }

  let bounds = new mapboxgl.LngLatBounds();

  // Add all segment coordinates to bounds
  routePolylines.forEach((polylineData) => {
    polylineData.coordinates.forEach((coord) => {
      bounds.extend([coord.lng, coord.lat]);
    });
  });

  if (!bounds.isEmpty()) {
    map.fitBounds(bounds, {
      padding: 50,
      duration: 1000,
    });
  }
}

// Function to show location warning modal
function showLocationWarningModal() {
  const modal = document.createElement("div");
  modal.className = "location-warning-modal";
  modal.innerHTML = `
    <div class="location-warning-modal-content">
      <div class="location-warning-modal-header">
        <h3>⚠️ מיקום מחוץ לאזור המפה</h3>
        <button class="location-warning-modal-close">&times;</button>
      </div>
      <div class="location-warning-modal-body">
        <p>אין לנו עדיין שבילים במפה במקום זה</p>
        <p>המפה מכסה כרגע את אזור הגליל העליון והגולן בלבד</p>
      </div>
    </div>
  `;

  document.body.appendChild(modal);

  // Add event listeners
  const closeBtn = modal.querySelector(".location-warning-modal-close");

  closeBtn.addEventListener("click", () => {
    document.body.removeChild(modal);
  });

  modal.addEventListener("click", (e) => {
    if (e.target === modal) {
      document.body.removeChild(modal);
    }
  });

  // Add escape key listener
  const handleEscape = (e) => {
    if (e.key === "Escape") {
      document.body.removeChild(modal);
      document.removeEventListener("keydown", handleEscape);
    }
  };
  document.addEventListener("keydown", handleEscape);
}

// Search functionality
function searchLocation() {
  const searchInput = document.getElementById("location-search");
  const searchError = document.getElementById("search-error");
  const query = searchInput.value.trim();

  if (!query) {
    searchError.textContent = "נא להכניס מיקום לחיפוש";
    searchError.style.display = "block";
    return;
  }
  
  // Track analytics event for search
  trackEvent('location_search', {
    query_length: query.length,
    has_current_route: selectedSegments.length > 0
  });

  searchError.style.display = "none";

  // Use Nominatim (OpenStreetMap) geocoding service
  const geocodeUrl = `https://nominatim.openstreetmap.org/search?format=json&q=${encodeURIComponent(query)}&limit=1`;

  fetch(geocodeUrl)
    .then((response) => response.json())
    .then((data) => {
      if (data && data.length > 0) {
        const result = data[0];
        const lat = parseFloat(result.lat);
        const lon = parseFloat(result.lon);

        // Check if the location is within our segments bounding box
        const bounds = getSegmentsBoundingBox();
        if (bounds && !isPointWithinBounds(lat, lon, bounds)) {
          // Zoom out to show all segments before showing warning
          zoomToShowAllSegments();

          // Show warning after a brief delay to allow zoom animation
          setTimeout(() => {
            showLocationWarningModal();
          }, 500);

          searchInput.value = "";
          return;
        }

        // Add a temporary marker and circle to highlight the searched location
        const highlightSearchedLocation = () => {
          // Remove any existing search highlight
          if (window.searchHighlightMarker) {
            window.searchHighlightMarker.remove();
          }
          if (map.getSource("search-highlight-circle")) {
            map.removeLayer("search-highlight-circle");
            map.removeSource("search-highlight-circle");
          }

          // Create a pulsing marker element
          const markerElement = document.createElement("div");
          markerElement.className = "search-location-marker";
          markerElement.style.cssText = `
            width: 20px;
            height: 20px;
            background: #ff4444;
            border: 3px solid white;
            border-radius: 50%;
            box-shadow: 0 2px 8px rgba(255, 68, 68, 0.6);
            animation: searchPulse 2s infinite;
            z-index: 1000;
          `;

          // Add the marker to the map
          window.searchHighlightMarker = new mapboxgl.Marker(markerElement)
            .setLngLat([lon, lat])
            .addTo(map);

          // Add a circle around the location
          map.addSource("search-highlight-circle", {
            type: "geojson",
            data: {
              type: "Feature",
              geometry: {
                type: "Point",
                coordinates: [lon, lat],
              },
            },
          });

          map.addLayer({
            id: "search-highlight-circle",
            type: "circle",
            source: "search-highlight-circle",
            paint: {
              "circle-radius": {
                base: 1.75,
                stops: [
                  [12, 30],
                  [22, 180],
                ],
              },
              "circle-color": "#ff4444",
              "circle-opacity": 0.2,
              "circle-stroke-width": 2,
              "circle-stroke-color": "#ff4444",
              "circle-stroke-opacity": 0.8,
            },
          });

          // Remove the highlight after 4 seconds
          setTimeout(() => {
            if (window.searchHighlightMarker) {
              window.searchHighlightMarker.remove();
              window.searchHighlightMarker = null;
            }
            if (map.getSource("search-highlight-circle")) {
              map.removeLayer("search-highlight-circle");
              map.removeSource("search-highlight-circle");
            }
          }, 1500);
        };

        // Pan to the location and then add highlight
        map.flyTo({
          center: [lon, lat],
          zoom: 11.5,
          duration: 1000,
        });

        // Add highlight after the animation completes
        setTimeout(highlightSearchedLocation, 1200);
        
        // Track successful search
        trackEvent('location_search_success', {
          query: query,
          lat: lat,
          lng: lon,
          within_bounds: bounds && isPointWithinBounds(lat, lon, bounds)
        });

        searchInput.value = "";
      } else {
        searchError.textContent = "מיקום לא נמצא. נא לנסות מונח חיפוש אחר.";
        searchError.style.display = "block";
      }
    })
    .catch((error) => {
      console.error("Search error:", error);
      searchError.textContent = "שגיאה בחיפוש מיקום. נא לנסות שוב.";
      searchError.style.display = "block";
    });
}

// Function to show example point with tooltip
function showExamplePoint() {
  // Don't show if user already has segments selected or if tutorial is active
  if (
    selectedSegments.length > 0 ||
    (window.tutorial && window.tutorial.isActive)
  ) {
    return;
  }

  const exampleLat = 33.185714;
  const exampleLng = 35.614232;

  // Create example point marker
  const exampleElement = document.createElement("div");
  exampleElement.className = "example-point";
  exampleElement.style.cssText = `
    width: 12px;
    height: 12px;
    background: #ff4444;
    border: 3px solid white;
    border-radius: 50%;
    box-shadow: 0 2px 8px rgba(255, 68, 68, 0.6);
    cursor: pointer;
    animation: pulse 1.5s infinite;
    display:none;
  `;

  const exampleMarker = new mapboxgl.Marker(exampleElement)
    .setLngLat([exampleLng, exampleLat])
    .addTo(map);

  // Create tooltip
  const tooltip = document.createElement("div");
  tooltip.className = "example-tooltip";
  tooltip.innerHTML = "לחץ להוספה <br>למסלול";
  tooltip.style.cssText = `
    position: absolute;
    background: white;
    color: black;
    font-weight: bold;
    padding: 4px 6px;
    border: 2px solid red;
    border-radius: 4px;
    font-size: 12px;
    white-space: nowrap;
    pointer-events: none;
    z-index: 1000;
    box-shadow: 0 2px 8px rgba(0, 0, 0, 0.3);
    animation: tooltipBounce 1s ease-in-out infinite alternate;
    display: none;
  `;

  // Create arrow pointing down to the example point using inline SVG
  const arrow = document.createElement("div");
  arrow.className = "example-arrow";

  arrow.style.cssText = `
    position: absolute;
    width: 32px;
    height: 32px;
    z-index: 999;
    pointer-events: none;
    filter: drop-shadow(0 0 2px white);
    transform: rotate(-20deg);
    animation: tooltipBounce 1s ease-in-out infinite alternate;
    display: none;
  `;

  document.body.appendChild(arrow);
  document.body.appendChild(tooltip);

  // Position tooltip and arrow relative to the marker
  const updateTooltipPosition = () => {
    const rect = exampleElement.getBoundingClientRect();

    // Position tooltip above and to the left of the point (lowered to make room for arrow)
    tooltip.style.left = rect.left - 90 + "px";
    tooltip.style.top = rect.top - 18 + "px";

    // Position arrow above the tooltip pointing down to marker
    arrow.style.left = rect.left - 24 + "px";
    arrow.style.top = rect.top - 50 + "px";
  };

  // Function to show both tooltip and arrow together
  const showTooltipAndArrow = () => {
    exampleElement.style.display = "";
    updateTooltipPosition();
    arrow.style.display = "";
    tooltip.style.display = "";
  };

  // Wait for SVG to load before showing anything
  fetch("arrow.svg")
    .then((response) => response.text())
    .then((svgContent) => {
      arrow.innerHTML = svgContent;
      // Show both elements together after SVG is loaded
      showTooltipAndArrow();
    })
    .catch((error) => {
      console.warn("Could not load arrow SVG:", error);
      // Fallback to a simple arrow if SVG fails to load
      arrow.innerHTML = "↓";
      arrow.style.fontSize = "24px";
      arrow.style.color = "#ff4444";
      // Show both elements together even with fallback
      showTooltipAndArrow();
    });

  // Update position when map moves
  const updatePositionHandler = () => {
    if (tooltip.style.display !== "none" && arrow.style.display !== "none") {
      updateTooltipPosition();
    }
  };
  map.on("move", updatePositionHandler);

  // Remove example after 2 seconds or on mouse move
  const removeExample = () => {
    if (exampleMarker) {
      exampleMarker.remove();
    }
    if (tooltip && tooltip.parentNode) {
      tooltip.parentNode.removeChild(tooltip);
    }
    if (arrow && arrow.parentNode) {
      arrow.parentNode.removeChild(arrow);
    }
    map.off("move", updatePositionHandler);
  };

  // Remove after 2 seconds
  setTimeout(removeExample, 4000);
}

// Function to scroll to top of page
function returnToStartingPosition() {
  // Clear URL hash
  if (window.location.hash) {
    history.pushState(
      null,
      null,
      window.location.pathname + window.location.search,
    );
  }

  window.scrollTo({
    top: 0,
    behavior: "smooth",
  });
}

function showDownloadModal() {
  // Create modal elements
  const modal = document.createElement("div");
  modal.className = "download-modal";
  modal.innerHTML = `
    <div class="download-modal-content">
      <div class="download-modal-header">
        <h3>הורדת מסלול GPX</h3>
        <button class="download-modal-close">&times;</button>
      </div>
      <div class="download-modal-body">
        <h4>קטעי מסלול נבחרים</h4>
        <div id="route-segments-list"></div>

        <h4>מידע חשוב על המסלול</h4>
        <div id="route-data-summary"></div>

        <h4>תיאור המסלול</h4>
        <div id="download-route-description"></div>

        <div class="download-modal-actions">
          <button id="download-gpx-final" class="download-confirm-btn">📥 הורדת GPX</button>
          <button id="share-route-modal" class="share-final-btn" title="שיתוף מסלול">🔗 שיתוף מסלול</button>
        </div>
      </div>
    </div>
  `;

  document.body.appendChild(modal);

  // Populate route segments list
  const routeSegmentsList = modal.querySelector("#route-segments-list");
  if (selectedSegments.length === 0) {
    routeSegmentsList.innerHTML =
      '<p style="color: #666; font-style: italic;">אין קטעים נבחרים</p>';
  } else {
    let segmentsHtml = '<div class="modal-route-list">';
    selectedSegments.forEach((segmentName, index) => {
      segmentsHtml += `
        <div class="modal-segment-item">
          <span><strong>${index + 1}.</strong> ${segmentName}</span>
      `;

      // Add data points for each segment
      const dataPoints = getSegmentDataPoints(segmentName);
      if (dataPoints.length > 0) {
        dataPoints.forEach((dataPoint) => {
          segmentsHtml += `
            <div style="color: #ff9800; font-size: 12px; margin-top: 5px; margin-right: 20px;">
              ${dataPoint.emoji} ${dataPoint.information}
            </div>
          `;
        });
      }

      // Add legacy warnings as fallback
      const segmentInfo = segmentsData[segmentName];
      if (segmentInfo && dataPoints.length === 0) {
        if (segmentInfo.winter === false) {
          segmentsHtml += `
            <div style="color: #ff9800; font-size: 12px; margin-top: 5px; margin-right: 20px;">
              ❄️ מסלול בוצי בחורף
            </div>
          `;
        }
        if (segmentInfo.warning) {
          segmentsHtml += `
            <div style="color: #f44336; font-size: 12px; margin-top: 5px; margin-right: 20px;">
              ⚠️ ${segmentInfo.warning}
            </div>
          `;
        }
      }

      segmentsHtml += "</div>";
    });
    segmentsHtml += "</div>";
    routeSegmentsList.innerHTML = segmentsHtml;
  }

  // Populate route data summary
  const routeDataSummary = modal.querySelector("#route-data-summary");
  const allDataPoints = [];
  selectedSegments.forEach((segmentName) => {
    const dataPoints = getSegmentDataPoints(segmentName);
    dataPoints.forEach((dataPoint) => {
      if (
        !allDataPoints.some(
          (existing) =>
            existing.type === dataPoint.type &&
            existing.information === dataPoint.information,
        )
      ) {
        allDataPoints.push(dataPoint);
      }
    });
  });

  if (allDataPoints.length > 0) {
    let dataSummaryHtml =
      '<div style="background: #f5f5f5; padding: 10px; border-radius: 8px; margin-bottom: 15px;">';
    allDataPoints.forEach((dataPoint) => {
      dataSummaryHtml += `<div style="margin: 5px 0;">${dataPoint.emoji} ${dataPoint.information}</div>`;
    });
    dataSummaryHtml += "</div>";
    routeDataSummary.innerHTML = dataSummaryHtml;
  } else {
    routeDataSummary.innerHTML =
      '<p style="color: #666; font-style: italic;">אין מידע מיוחד למסלול זה</p>';
  }

  // Populate route description
  const downloadRouteDescription = modal.querySelector(
    "#download-route-description",
  );
  downloadRouteDescription.innerHTML =
    document.getElementById("route-description").innerHTML;

  // Add event listeners
  const closeBtn = modal.querySelector(".download-modal-close");
  const downloadBtn = modal.querySelector("#download-gpx-final");
  const shareBtn = modal.querySelector("#share-route-modal");

  closeBtn.addEventListener("click", () => {
    document.body.removeChild(modal);
  });

  downloadBtn.addEventListener("click", () => {
    downloadGPX();
    document.body.removeChild(modal);
  });

  shareBtn.addEventListener("click", () => {
    shareRoute();
    document.body.removeChild(modal);
  });

  modal.addEventListener("click", (e) => {
    if (e.target === modal) {
      document.body.removeChild(modal);
    }
  });

  // Add escape key listener
  const handleEscape = (e) => {
    if (e.key === "Escape") {
      document.body.removeChild(modal);
      document.removeEventListener("keydown", handleEscape);
    }
  };
  document.addEventListener("keydown", handleEscape);
}

function downloadGPX() {
  if (!kmlData) return;

  // Track analytics event for GPX download
  trackEvent('gpx_download', {
    route_segments: selectedSegments.length,
    route_points: routePoints.length,
    route_distance_km: parseFloat((getRouteInfo().distance / 1000).toFixed(1))
  });

  const orderedCoords = getOrderedCoordinates();

  let gpx = `<?xml version="1.0" encoding="UTF-8"?>
<gpx version="1.1" creator="BikeRoutePlanner" xmlns="http://www.topografix.com/GPX/1/1" xmlns:xsi="http://www.w3.org/2001/XMLSchema-instance" xsi:schemaLocation="http://www.topografix.com/GPX/1/1 http://www.topografix.com/GPX/1/1/gpx.xsd">
  <trk>
    <name>מסלול רכיבה מתוכנן</name>
    <trkseg>`;

  orderedCoords.forEach((coord) => {
    // Use actual elevation from coordinates if available, otherwise calculate
    let elevation;
    if (coord.elevation !== undefined) {
      elevation = coord.elevation;
    } else {
      // Fallback: calculate elevation based on position (simulated)
      elevation =
        200 + Math.sin(coord.lat * 10) * 100 + Math.cos(coord.lng * 8) * 50;
    }
    gpx += `
      <trkpt lat="${coord.lat}" lon="${coord.lng}">
        <ele>${Math.round(elevation)}</ele>
      </trkpt>`;
  });

  gpx += `
    </trkseg>
  </trk>
</gpx>`;

  // Generate filename using encoded route (first 32 characters)
  const routeEncoding = encodeRoute(selectedSegments);
  const filename = routeEncoding
    ? `route_${routeEncoding.substring(0, 32)}.gpx`
    : "bike_route.gpx";

  const blob = new Blob([gpx], { type: "application/gpx+xml" });
  const url = URL.createObjectURL(blob);
  const a = document.createElement("a");
  a.href = url;
  a.download = filename;
  a.click();
  URL.revokeObjectURL(url);
}

// Hash navigation functionality
function handleHashNavigation() {
  const hash = window.location.hash.substring(1); // Remove the # symbol
  if (hash) {
    const section = document.getElementById(hash);
    if (section) {
      section.scrollIntoView({ behavior: "smooth" });
    }
  }
}

// Function to scroll to section and update URL hash
function scrollToSection(sectionId) {
  const section = document.getElementById(sectionId);
  if (section) {
    // Update URL hash without triggering page reload
    history.pushState(null, null, `#${sectionId}`);
    section.scrollIntoView({ behavior: "smooth" });
  }
}

// Event listeners
document.addEventListener("DOMContentLoaded", function () {
  // Track page load
  trackEvent('page_load', {
    has_route_param: !!getRouteParameter(),
    user_agent: navigator.userAgent.includes('Mobile') ? 'mobile' : 'desktop'
  });
  
  // Initialize the map when page loads
  initMap();

  // Handle initial hash navigation on page load
  handleHashNavigation();

  // Handle hash changes (back/forward browser navigation)
  window.addEventListener("hashchange", handleHashNavigation);

  // Download GPX functionality
  document.getElementById("download-gpx").addEventListener("click", () => {
    showDownloadModal();
  });

  // Search functionality
  document
    .getElementById("search-btn")
    .addEventListener("click", searchLocation);
  document
    .getElementById("location-search")
    .addEventListener("keypress", function (e) {
      if (e.key === "Enter") {
        searchLocation();
      }
    });

  // Undo/redo buttons
  document.getElementById("undo-btn").addEventListener("click", undo);
  document.getElementById("redo-btn").addEventListener("click", redo);

  // Reset button
  document.getElementById("reset-btn").addEventListener("click", () => {
    if (selectedSegments.length > 0) {
      showResetModal();
    } else {
      resetRoute();
    }
  });

  // Warning box click handlers
  document
    .getElementById("route-warning")
    .addEventListener("click", function () {
      // Track analytics event for warning interaction
      trackEvent('warning_clicked', {
        warning_type: 'route_continuity',
        segments_count: selectedSegments.length
      });
      
      const continuityResult = checkRouteContinuity();
      if (
        !continuityResult.isContinuous &&
        continuityResult.brokenSegmentIndex >= 0
      ) {
        // Focus on the segment that caused the break (the one after the broken connection)
        const breakingSegmentIndex = continuityResult.brokenSegmentIndex + 1;
        if (breakingSegmentIndex < selectedSegments.length) {
          const segmentName = selectedSegments[breakingSegmentIndex];
          focusOnSegment(segmentName);
        }
      }
    });

  document
    .getElementById("winter-warning")
    .addEventListener("click", function () {
      // Track analytics event for winter warning interaction
      trackEvent('warning_clicked', {
        warning_type: 'winter_warning',
        warning_segments_count: hasWinterSegments().count
      });
      
      const winterResult = hasWinterSegments();
      if (winterResult.hasWinter && winterResult.winterSegments.length > 0) {
        // Initialize index if not set
        if (window.winterWarningIndex === undefined) {
          window.winterWarningIndex = 0;
        }

        // Focus on current segment
        const segmentName =
          winterResult.winterSegments[window.winterWarningIndex];
        focusOnSegment(segmentName);

        // Move to next segment for next click
        window.winterWarningIndex =
          (window.winterWarningIndex + 1) % winterResult.winterSegments.length;
      }
    });

  document
    .getElementById("segment-warning")
    .addEventListener("click", function () {
      // Track analytics event for segment warning interaction
      trackEvent('warning_clicked', {
        warning_type: 'segment_warning',
        warning_segments_count: hasSegmentWarnings().count
      });
      
      const warningsResult = hasSegmentWarnings();
      if (
        warningsResult.hasWarnings &&
        warningsResult.warningSegments.length > 0
      ) {
        // Initialize index if not set
        if (window.segmentWarningIndex === undefined) {
          window.segmentWarningIndex = 0;
        }

        // Focus on current segment
        const segmentName =
          warningsResult.warningSegments[window.segmentWarningIndex];
        focusOnSegment(segmentName);

        // Move to next segment for next click
        window.segmentWarningIndex =
          (window.segmentWarningIndex + 1) %
          warningsResult.warningSegments.length;
      }
    });

  // Help tutorial button
  const helpBtn = document.getElementById("help-tutorial-btn");
  if (helpBtn) {
    helpBtn.addEventListener("click", () => {
      // Track analytics event for tutorial start
      trackEvent('tutorial_started', {
        has_current_route: selectedSegments.length > 0,
        source: 'help_button'
      });
      
      if (
        typeof tutorial !== "undefined" &&
        tutorial !== null &&
        typeof tutorial.startManually === "function"
      ) {
        tutorial.startManually();
      } else {
        console.warn("Tutorial not available");
      }
    });
  }

  // Mobile menu toggle
  const mobileMenuBtn = document.getElementById("mobile-menu-btn");
  const navLinks = document.getElementById("nav-links");

  if (mobileMenuBtn && navLinks) {
    // Function to manage z-index when menu opens/closes
    const manageZIndex = (isMenuOpen) => {
      const searchContainer = document.querySelector(".search-container");
      const legendContainer = document.querySelector(".legend-container");

      if (isMenuOpen) {
        // Store original z-index values and set to lower values
        if (searchContainer) {
          searchContainer.dataset.originalZIndex =
            getComputedStyle(searchContainer).zIndex;
          searchContainer.style.zIndex = "100";
        }
        if (legendContainer) {
          legendContainer.dataset.originalZIndex =
            getComputedStyle(legendContainer).zIndex;
          legendContainer.style.zIndex = "100";
        }
      } else {
        // Restore original z-index values
        if (searchContainer && searchContainer.dataset.originalZIndex) {
          if (searchContainer.dataset.originalZIndex === "auto") {
            searchContainer.style.zIndex = "";
          } else {
            searchContainer.style.zIndex =
              searchContainer.dataset.originalZIndex;
          }
          delete searchContainer.dataset.originalZIndex;
        }
        if (legendContainer && legendContainer.dataset.originalZIndex) {
          if (legendContainer.dataset.originalZIndex === "auto") {
            legendContainer.style.zIndex = "";
          } else {
            legendContainer.style.zIndex =
              legendContainer.dataset.originalZIndex;
          }
          delete legendContainer.dataset.originalZIndex;
        }
      }
    };

    mobileMenuBtn.addEventListener("click", () => {
      const isMenuOpen = !navLinks.classList.contains("active");
      navLinks.classList.toggle("active");
      manageZIndex(isMenuOpen);
    });

    // Close menu when clicking on a nav link
    const navLinkItems = navLinks.querySelectorAll(".nav-link");
    navLinkItems.forEach((link) => {
      link.addEventListener("click", () => {
        navLinks.classList.remove("active");
        manageZIndex(false);
      });
    });

    // Close menu when clicking outside
    document.addEventListener("click", (e) => {
      if (!mobileMenuBtn.contains(e.target) && !navLinks.contains(e.target)) {
        if (navLinks.classList.contains("active")) {
          navLinks.classList.remove("active");
          manageZIndex(false);
        }
      }
    });
  }

  // Keyboard shortcuts for undo/redo and export
  document.addEventListener("keydown", function (e) {

    if ((e.ctrlKey || e.metaKey) && e.key === "z" && !e.shiftKey) {
      e.preventDefault();
      undo();
    } else if ((e.ctrlKey || e.metaKey) && e.shiftKey && e.key === "Z") {
      e.preventDefault();
      redo();
    } else if ((e.ctrlKey || e.metaKey) && e.shiftKey && e.key === "D") {
      e.preventDefault();
      showExportModal();
    }
  });
});

const ROUTE_VERSION = 2;

// Data markers management
let dataMarkersSource = null;
let dataMarkersLayer = null;

// Emoji mapping for marker types
const MARKER_EMOJIS = {
  payment: "💵",
  gate: "🚧",
  mud: "⚠️",
  warning: "⚠️",
  slope: "⛰️",
  narrow: "⛍",
  severe: "‼️",
};

// Maki icon mapping for marker types
const MARKER_ICONS = {
  payment: "bank-11",
  gate: "barrier-11",
  mud: "wetland-11",
  warning: "caution-11",
  slope: "mountain-11",
  narrow: "car-11",
  severe: "roadblock-11",
};

// Load custom SVG icons as map images
async function loadCustomIcons() {
  const iconMappings = {
    "bank-11": "bank.svg",
    "barrier-11": "barrier.svg",
    "wetland-11": "wetland.svg",
    "caution-11": "caution.svg",
    "mountain-11": "mountain.svg",
    "car-11": "car.svg",
    "roadblock-11": "roadblock.svg",
  };

  for (const [iconName, svgFile] of Object.entries(iconMappings)) {
    try {
      const response = await fetch(svgFile);
      const svgText = await response.text();

      // Convert SVG to image
      const img = new Image();
      const svgBlob = new Blob([svgText], { type: "image/svg+xml" });
      const url = URL.createObjectURL(svgBlob);

      await new Promise((resolve, reject) => {
        img.onload = () => {
          if (!map.hasImage(iconName)) {
            map.addImage(iconName, img);
          }
          URL.revokeObjectURL(url);
          resolve();
        };
        img.onerror = reject;
        img.src = url;
      });

    } catch (error) {
      console.warn(`Failed to load custom icon ${iconName}:`, error);
    }
  }
}

// Initialize data markers system
async function initDataMarkers() {
  if (!map || !segmentsData) return;

  // Load custom icons first
  await loadCustomIcons();

  // Collect all data points from segments
  const dataFeatures = [];

  Object.entries(segmentsData).forEach(([segmentName, segmentInfo]) => {
    if (segmentInfo.data && Array.isArray(segmentInfo.data)) {
      segmentInfo.data.forEach((dataPoint, index) => {
        if (
          dataPoint.location &&
          Array.isArray(dataPoint.location) &&
          dataPoint.location.length >= 2
        ) {
          const [lat, lng] = dataPoint.location;

          dataFeatures.push({
            type: "Feature",
            id: `${segmentName}-${index}`,
            geometry: {
              type: "Point",
              coordinates: [lng, lat], // Convert [lat, lng] to [lng, lat] for Mapbox
            },
            properties: {
              type: dataPoint.type,
              information: dataPoint.information || "",
              segmentName: segmentName,
              emoji: MARKER_EMOJIS[dataPoint.type] || "📍",
              icon: MARKER_ICONS[dataPoint.type] || "marker-11",
            },
          });
        }
      });
    }
  });

  if (dataFeatures.length === 0) return;

  // Add source for data markers
  if (map.getSource("data-markers")) {
    map.getSource("data-markers").setData({
      type: "FeatureCollection",
      features: dataFeatures,
    });
  } else {
    map.addSource("data-markers", {
      type: "geojson",
      data: {
        type: "FeatureCollection",
        features: dataFeatures,
      },
    });

    // Add symbol layer for data markers
    map.addLayer({
      id: "data-markers-layer",
      type: "symbol",
      source: "data-markers",
      layout: {
        "icon-image": ["get", "icon"],
        "icon-size": 1,
        "icon-allow-overlap": true,
        "icon-ignore-placement": true,
      },
      paint: {
        "icon-opacity": 0.45,
      },
    });

    // Add click event for data markers
    map.on("click", "data-markers-layer", (e) => {
      if (e.features.length > 0) {
        if (e.preventDefault) e.preventDefault();
        if (e.originalEvent && e.originalEvent.stopPropagation) {
          e.originalEvent.stopPropagation();
        }
        const feature = e.features[0];
        showDataMarkerTooltip(e, feature);
      }
    });

    // Add touchend event for mobile to prevent bubbling
    map.on("touchend", "data-markers-layer", (e) => {
      if (e.features.length > 0) {
        if (e.preventDefault) e.preventDefault();
        if (e.originalEvent && e.originalEvent.stopPropagation) {
          e.originalEvent.stopPropagation();
        }
      }
    });

    // Change cursor on hover - cursor is managed by global handler
    map.on("mouseenter", "data-markers-layer", () => {
      // Cursor is managed by global mousemove handler
    });

    map.on("mouseleave", "data-markers-layer", () => {
      // Cursor is managed by global mousemove handler
      hideDataMarkerTooltip();
    });
  }
}

// Show tooltip for data marker
function showDataMarkerTooltip(e, feature) {
  const properties = feature.properties;

  // Remove existing tooltip
  hideDataMarkerTooltip();

  // Create tooltip element
  const tooltip = document.createElement("div");
  tooltip.className = "data-marker-tooltip";
  tooltip.innerHTML = `
    <div class="tooltip-content">
      <span class="tooltip-emoji">${properties.emoji}</span>
      <span class="tooltip-text">${properties.information}</span>
    </div>
  `;

  tooltip.style.cssText = `
    position: absolute;
    background: rgba(0, 0, 0, 0.9);
    color: white;
    padding: 8px 12px;
    border-radius: 8px;
    font-size: 12px;
    white-space: nowrap;
    pointer-events: none;
    z-index: 1000;
    box-shadow: 0 2px 8px rgba(0, 0, 0, 0.3);
    max-width: 250px;
    white-space: normal;
    line-height: 1.3;
  `;

  // Position tooltip
  const point = map.project(e.lngLat);
  tooltip.style.left = point.x + 15 + "px";
  tooltip.style.top = point.y - 15 + "px";

  document.body.appendChild(tooltip);
  window.currentDataTooltip = tooltip;

  // Auto-hide on mobile after delay
  if ("ontouchstart" in window) {
    setTimeout(() => {
      hideDataMarkerTooltip();
    }, 3000);
  }
}

// Hide data marker tooltip
function hideDataMarkerTooltip() {
  if (window.currentDataTooltip) {
    window.currentDataTooltip.remove();
    window.currentDataTooltip = null;
  }
}

// Get segment data points for display
function getSegmentDataPoints(segmentName) {
  const segmentInfo = segmentsData[segmentName];
  if (!segmentInfo || !segmentInfo.data || !Array.isArray(segmentInfo.data)) {
    return [];
  }

  return segmentInfo.data.map((dataPoint) => ({
    type: dataPoint.type,
    information: dataPoint.information || "",
    emoji: MARKER_EMOJIS[dataPoint.type] || "📍",
  }));
}

// RouteManager is imported from route-manager.js<|MERGE_RESOLUTION|>--- conflicted
+++ resolved
@@ -101,18 +101,11 @@
     id: Date.now() + Math.random(),
   };
 
-<<<<<<< HEAD
-// Log the operation before making changes
-  logOperation("addPoint", {
-    point: { lat: lngLat.lat, lng: lngLat.lng },
-    fromClick: true,
-  });
-=======
   // Log the operation before making changes
   if (fromClick) {
     logOperation("addPoint", {
       point: { lat: lngLat.lat, lng: lngLat.lng },
-      fromClick: fromClick,
+      fromClick: true,
     });
     
     // Track analytics event for route point addition
@@ -122,7 +115,6 @@
       method: 'click'
     });
   }
->>>>>>> 8d0d2521
 
   // Add to local routePoints first
   routePoints.push(point);
